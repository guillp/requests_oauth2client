"""This module contains requests-compatible Auth Handlers that implement OAuth 2.0."""

from typing import TYPE_CHECKING, Any, Optional, Union

import requests

from .device_authorization import DeviceAuthorizationResponse
from .exceptions import ExpiredAccessToken
from .tokens import BearerToken

if TYPE_CHECKING:  # pragma: no cover
    from .client import OAuth2Client


class BearerAuth(requests.auth.AuthBase):
    """An Auth Handler that includes a Bearer Token in API calls.

    Thus is as defined in [RFC6750$2.1](https://datatracker.ietf.org/doc/html/rfc6750#section-2.1).

    As a prerequisite to using this AuthBase, you have to obtain an access token manually.
    You most likely don't want do to that by yourself. See the others Auth Handlers in this module,
    that will automatically obtain access tokens from an OAuth 2.x server.

    Usage:
        ```python
        auth = BearerAuth("my_access_token")
        resp = requests.get("https://my.api.local/resource", auth=auth)
        ```

        The HTTP request will look like:
        ```
        GET /resource HTTP/1.1
        Host: my.api.local
        Authorization: Bearer my_access_token
        ```

    Args:
        token: a [BearerToken][requests_oauth2client.tokens.BearerToken] or a string to use as token for this Auth Handler. If `None`, this Auth Handler is a no op.
    """

    def __init__(self, token: Optional[Union[str, BearerToken]] = None) -> None:
        self.token = token  # type: ignore[assignment] # until https://github.com/python/mypy/issues/3004 is fixed

    @property
    def token(self) -> Optional[BearerToken]:
        """Return the token that is used for authorization against the API.

        Returns:
            the configured [BearerToken][requests_oauth2client.tokens.BearerToken] used with this AuthHandler.
        """
        return self._token

    @token.setter
    def token(self, token: Union[str, BearerToken]) -> None:
        """Change the access token used with this AuthHandler.

        Accepts a [BearerToken][requests_oauth2client.tokens.BearerToken] or an access token as `str`.

        Args:
            token: an access token to use for this Auth Handler
        """
        if token is not None and not isinstance(token, BearerToken):
            token = BearerToken(token)
        self._token = token

    def __call__(self, request: requests.PreparedRequest) -> requests.PreparedRequest:
        """Implement the usage of Bearer Tokens in requests.

        This will add a properly formatted `Authorization: Bearer <token>` header in
        the request.

        If the configuerd token is a instance of BearerToken with an expires_at attribute,
        raises [ExpiredAccessToken][requests_oauth2client.exceptions.ExpiredAccessToken] once the access token is expired.

        Args:
            request: a [PreparedRequest][requests.PreparedRequest]

        Returns:
            a [PreparedRequest][requests.PreparedRequest] with an Access Token added in Authorization Header
        """
        if self.token is None:
            return request
        if self.token.is_expired():
            raise ExpiredAccessToken(self.token)
        request.headers["Authorization"] = self.token.authorization_header()
        return request


class OAuth2ClientCredentialsAuth(BearerAuth):
    """An Auth Handler for the Client Credentials grant.

    This [requests AuthBase][requests.auth.AuthBase] automatically gets Access
    Tokens from an OAuth 2.0 Token Endpoint with the Client Credentials grant, and will
    get a new one once the current one is expired.

    Args:
        client: the [OAuth2Client][requests_oauth2client.client.OAuth2Client] to use to obtain Access Tokens.
        **token_kwargs: extra kw parameters to pass to the Token Endpoint. May include `scope`, `resource`, etc.

    Usage:
        ```python
        client = OAuth2Client(
            token_endpoint="https://my.as.local/token", auth=("client_id", "client_secret")
        )
        oauth2cc = OAuth2ClientCredentialsAuth(client, scope="my_scope")
        resp = requests.post("https://my.api.local/resource", auth=oauth2cc)
        ```
    """

    def __init__(self, client: "OAuth2Client", **token_kwargs: Any):
        super().__init__(None)
        self.client = client
        self.token_kwargs = token_kwargs

    def __call__(self, request: requests.PreparedRequest) -> requests.PreparedRequest:
        """Implement the Client Credentials grant as an Auth Handler.

        This will obtain a token using the Client Credentials Grant, and include that token in requests.
        Once the token is expired (detected using the 'expires_in' hint), it will obtain a new token.

        Args:
            request: a [PreparedRequest][requests.PreparedRequest]

        Returns:
            a [PreparedRequest][requests.PreparedRequest] with an Access Token added in Authorization Header
        """
        token = self.token
        if token is None or token.is_expired():
            self.renew_token()
        return super().__call__(request)

    def renew_token(self) -> None:
        """Obtain a new token for use within this Auth Handler."""
        self.token = self.client.client_credentials(**self.token_kwargs)


class OAuth2AccessTokenAuth(BearerAuth):
    """Authenticaton Handler for OAuth 2.0 Access Tokens and (optional) Refresh Tokens.

    This [Requests Auth handler][requests.auth.AuthBase] implementation uses an access token as Bearer token, and can
    automatically refreshes it when expired, if a refresh token is available.

    Token can be a simple `str` containing a raw access token value, or a [BearerToken][requests_oauth2client.tokens.BearerToken]
    that can contain a refresh_token. If a refresh_token and an expiration date are available, this Auth Handler
    will automatically refresh the access token once it is expired.

    Args:
        client: the [OAuth2Client][requests_oauth2client.client.OAuth2Client] to use to refresh tokens.
        token: a access token that has been previously obtained
        **token_kwargs: additional kwargs to pass to the token endpoint

    Usage:
        ```python
        client = OAuth2Client(token_endpoint="https://my.as.local/token", auth=("client_id", "client_secret"))
        token = BearerToken(
            access_token="access_token",
            expires_in=600,
            refresh_token="refresh_token")  # obtain a BearerToken any way you see fit, including a refresh token
        oauth2at_auth = OAuth2ClientCredentialsAuth(client, token, scope="my_scope")
        resp = requests.post("https://my.api.local/resource", auth=oauth2at_auth)
        ````
    """

    def __init__(
        self,
        client: "OAuth2Client",
        token: Optional[Union[str, BearerToken]] = None,
        **token_kwargs: Any,
    ) -> None:
        super().__init__(token)
        self.client = client
        self.token_kwargs = token_kwargs

    def __call__(self, request: requests.PreparedRequest) -> requests.PreparedRequest:
        """Implement the usage of OAuth 2.0 access tokens as Bearer Tokens.

        This adds access token in requests, and refreshes that token once it is expired.

        Args:
            request: a [PreparedRequest][requests.PreparedRequest]

        Returns:
            a [PreparedRequest][requests.PreparedRequest] with an Access Token added in Authorization Header
        """
        token = self.token
        if token is not None and token.is_expired():
            self.renew_token()
        return super().__call__(request)

    def renew_token(self) -> None:
        """Obtain a new token, by using the Refresh Token, if available."""
        if self.token and self.token.refresh_token and self.client is not None:
            self.token = self.client.refresh_token(
                refresh_token=self.token.refresh_token, **self.token_kwargs
            )


class OAuth2AuthorizationCodeAuth(OAuth2AccessTokenAuth):
    """Authentication handler for the Authorization Code grant.

    This [Requests Auth handler][requests.auth.AuthBase] implementation exchanges an Authorization
    Code for an access token, then automatically refreshes it once it is expired.

    Args:
        client: the [OAuth2Client][requests_oauth2client.client.OAuth2Client] to use to obtain Access Tokens.
        code: an Authorization Code that has been obtained from the AS.
        **token_kwargs: additional kwargs to pass to the token endpoint

    Usage:
        ```python
        client = OAuth2Client(token_endpoint="https://my.as.local/token", auth=("client_id", "client_secret"))
        code = "my_code" # you must obtain this code yourself
        resp = requests.post("https://my.api.local/resource", auth=OAuth2AuthorizationCodeAuth(client, code))
        ````
    """

    def __init__(self, client: "OAuth2Client", code: str, **token_kwargs: Any) -> None:
        super().__init__(client, None)
        self.code: Optional[str] = code
        self.token_kwargs = token_kwargs

    def __call__(self, request: requests.PreparedRequest) -> requests.PreparedRequest:
        """Implement the Authorization Code grant as an Authentication Handler.

        This exchanges an Authorization Code for an access token and adds it in the request.

        Args:
            request: a [PreparedRequest][requests.PreparedRequest]

        Returns:
            a [PreparedRequest][requests.PreparedRequest] with an Access Token added in Authorization Header
        """
        token = self.token
        if token is None or token.is_expired():
            self.exchange_code_for_token()
        return super().__call__(request)

    def exchange_code_for_token(self) -> None:
        """Obtain the initial access token with the authorization_code grant."""
        if self.code:  # pragma: no branch
<<<<<<< HEAD
            self.token = self.client.authorization_code(
                code=self.code, **self.token_kwargs
            )
=======
            self.token = self.client.authorization_code(code=self.code, **self.token_kwargs)
>>>>>>> ac86b6b6
            self.code = None


class OAuth2DeviceCodeAuth(OAuth2AccessTokenAuth):
    """Authentication Handler for Device Code.

    This [Requests Auth handler][requests.auth.AuthBase] implementation exchanges a Device Code for
    an access token, then automatically refreshes it once it is expired.

    It needs a Device Code and an [OAuth2Client][requests_oauth2client.client.OAuth2Client] to be able to get
    a token from the AS Token Endpoint just before the first request using this Auth Handler is being sent.

    Args:
        client: the [OAuth2Client][requests_oauth2client.client.OAuth2Client] to use to obtain Access Tokens.
        device_code: a Device Code obtained from the AS.
        interval: the interval to use to pool the Token Endpoint, in seconds.
        expires_in: the lifetime of the token, in seconds.
        **token_kwargs: additional kwargs to pass to the token endpoint.

    Usage:
        ```python
        client = OAuth2Client(token_endpoint="https://my.as.local/token", auth=("client_id", "client_secret"))
        device_code = "my_device_code"
        oauth2ac_auth = OAuth2DeviceCodeAuth(client, device_code)
        resp = requests.post("https://my.api.local/resource", auth=oauth2ac_auth)
        ````
    """

    def __init__(
        self,
        client: "OAuth2Client",
        device_code: Union[str, DeviceAuthorizationResponse],
        interval: int = 5,
        expires_in: int = 360,
        **token_kwargs: Any,
    ) -> None:
        super().__init__(client, None)
        self.device_code: Union[str, DeviceAuthorizationResponse, None] = device_code
        self.interval = interval
        self.expires_in = expires_in
        self.token_kwargs = token_kwargs

    def __call__(self, request: requests.PreparedRequest) -> requests.PreparedRequest:
        """Implement the Device Code grant as a request Authentication Handler.

        This exchanges a Device Code for an access token and adds it in the request.

        Args:
            request: a [PreparedRequest][requests.PreparedRequest]

        Returns:
            a [PreparedRequest][requests.PreparedRequest] with an Access Token added in Authorization Header
        """
        from .device_authorization import DeviceAuthorizationPoolingJob

        token = self.token
        if token is None or token.is_expired():
            if self.device_code:  # pragma: no branch
                pooling_job = DeviceAuthorizationPoolingJob(
                    client=self.client,
                    device_code=self.device_code,
                    interval=self.interval,
                )
                while self.token is None:
                    self.token = pooling_job()
                self.device_code = None
        return super().__call__(request)<|MERGE_RESOLUTION|>--- conflicted
+++ resolved
@@ -238,13 +238,7 @@
     def exchange_code_for_token(self) -> None:
         """Obtain the initial access token with the authorization_code grant."""
         if self.code:  # pragma: no branch
-<<<<<<< HEAD
-            self.token = self.client.authorization_code(
-                code=self.code, **self.token_kwargs
-            )
-=======
             self.token = self.client.authorization_code(code=self.code, **self.token_kwargs)
->>>>>>> ac86b6b6
             self.code = None
 
 
