<<<<<<< HEAD
`requests_oauth2client` is an OAuth 2.x client for Python, able to obtain, refresh and revoke tokens from any
OAuth2.x/OIDC compliant Authorization Server. It sits upon and extends the famous [requests] HTTP client module.

It can act as an [OAuth 2.0](https://tools.ietf.org/html/rfc6749) /
[2.1](https://datatracker.ietf.org/doc/draft-ietf-oauth-v2-1) client, to automatically get and renew Access Tokens,
based on the
[Client Credentials](https://www.ietf.org/archive/id/draft-ietf-oauth-v2-1-07.html#name-client-credentials),
[Authorization Code](https://www.ietf.org/archive/id/draft-ietf-oauth-v2-1-07.html#name-authorization-code),
[Refresh token](https://www.ietf.org/archive/id/draft-ietf-oauth-v2-1-07.html#name-refresh-token),
[Token Exchange](https://www.rfc-editor.org/rfc/rfc8693.html),
[JWT Bearer](https://www.rfc-editor.org/rfc/rfc7523.html#section-2.1),
[Device Authorization](https://www.rfc-editor.org/rfc/rfc8628.html),
[Resource Owner Password](https://www.rfc-editor.org/rfc/rfc6749#section-4.3) or
[CIBA](https://openid.net/specs/openid-client-initiated-backchannel-authentication-core-1_0.html) grants. Additional
grant types are easy to add if needed.

It also supports [OpenID Connect 1.0](https://openid.net/specs/openid-connect-core-1_0.html),
[PKCE](https://www.rfc-editor.org/rfc/rfc7636.html),
[Client Assertions](https://www.rfc-editor.org/rfc/rfc7523.html#section-2.2),
[Token Revocation](https://www.rfc-editor.org/rfc/rfc7009.html) and
[Introspection](https://www.rfc-editor.org/rfc/rfc7662.html),
[Resource Indicators](https://www.rfc-editor.org/rfc/rfc8707.html),
[JWT-secured Authorization Requests](https://datatracker.ietf.org/doc/rfc9101/),
[Pushed Authorization Requests](https://datatracker.ietf.org/doc/rfc9126/),
[Authorization Server Issuer Identification](https://www.rfc-editor.org/rfc/rfc9207.html), as well as using custom
params to any endpoint, and other important features that are often overlooked in other client libraries.

And it also includes a [wrapper][apiclient] around [requests.Session] that makes it super easy to use REST-style APIs,
with or without OAuth 2.x.

Please note that despite the name, this library has no relationship with Google
[oauth2client](https://github.com/googleapis/oauth2client) library.

[![made-with-python](https://img.shields.io/badge/Made%20with-Python-1f425f.svg)](https://www.python.org/)
[![PyPi version](https://img.shields.io/pypi/v/black)](https://pypi.org/project/black/)
[![Downloads](https://static.pepy.tech/badge/requests_oauth2client/month)](https://pepy.tech/project/requests_oauth2client)
[![Supported Versions](https://img.shields.io/pypi/pyversions/requests_oauth2client.svg)](https://pypi.org/project/requests_oauth2client)
[![PyPi license](https://badgen.net/pypi/license/requests_oauth2client/)](https://pypi.com/project/requests_oauth2client/)
[![PyPI status](https://img.shields.io/pypi/status/requests_oauth2client.svg)](https://pypi.python.org/pypi/requests_oauth2client/)
[![GitHub commits](https://badgen.net/github/commits/guillp/requests_oauth2client)](https://github.com/guillp/requests_oauth2client/commit/)
[![GitHub latest commit](https://badgen.net/github/last-commit/guillp/requests_oauth2client)](https://github.com/guillp/requests_oauth2client/commit/)
[![Ruff](https://img.shields.io/endpoint?url=https://raw.githubusercontent.com/astral-sh/ruff/main/assets/badge/v2.json)](https://github.com/astral-sh/ruff)

# Documentation

Full module documentation is available at https://guillp.github.io/requests_oauth2client/

# Installation

`requests_oauth2client` is [available from PyPi](https://pypi.org/project/requests-oauth2client/), so installing it is
as easy as:

```shell
pip install requests_oauth2client
```

# Usage

Everything from `requests_oauth2client` is available from the root module, so you can import it like this:

```python
from requests_oauth2client import *
```

Or you can import individual objects from this package as usual. Note that importing `*` automatically imports
`requests`, so no need to import it yourself.

## Calling APIs with Access Tokens

If you already managed to obtain an access token for the API you want to call, you can simply use the [BearerAuth] Auth
Handler for [requests]:

```python
import requests
from requests_oauth2client import BearerAuth

token = "an_access_token"
resp = requests.get("https://my.protected.api/endpoint", auth=BearerAuth(token))
```

This authentication handler will add a `Authorization: Bearer <access_token>` header in the request,
with your access token, properly formatted according to [RFC6750](https://datatracker.ietf.org/doc/html/rfc6750#section-2.1).

## Using an OAuth2Client

[OAuth2Client] offers several methods that implement the communication to the various endpoints that are standardised by
OAuth 2.0 and its extensions. Those endpoints include the Token Endpoint, the Revocation, Introspection, UserInfo,
BackChannel Authentication and Device Authorization Endpoints.

You have to provide the URLs for those endpoints if you intend to use them. Otherwise, only the Token Endpoint is
mandatory to initialize an `OAuth2Client`.

To initialize an instance of `OAuth2Client`, you only need a Token Endpoint URI from your AS, and the credentials for your
application, which are typically a `client_id` and a `client_secret`, usually also provided by the AS:

```python
from requests_oauth2client import OAuth2Client

oauth2client = OAuth2Client(
    token_endpoint="https://url.to.the/token_endpoint",
    client_id="my_client_id",
    client_secret="my_client_secret",
)
```

The Token Endpoint is the only endpoint that is mandatory to obtain tokens. Credentials are used to authenticate the
client everytime it sends a request to its Authorization Server. Usually, those are a static Client ID and Secret, which
are the direct equivalent of a username and a password, but meant for an application instead of for a human user. The
default authentication method used by `OAuth2Client` is *Client Secret Post*, but other standardised methods such as
*Client Secret Basic*, *Client Secret JWT* or *Private Key JWT* are supported as well. See
[more about client authentication methods below](#supported-client-authentication-methods).

Instead of providing each endpoint URL yourself, you may also [use the AS metadata endpoint URI](#initializing-an-oauth2client-from-a-discovery-document), or the document data itself, to initialize your OAuth 2.0 client with the appropriate endpoints.

## Obtaining tokens

[OAuth2Client] has dedicated methods to send requests to the Token Endpoint using the different standardised (and/or
custom) grants. Since the Token Endpoint URL and Client Authentication Method to use are already declared for the client
at init time, the only required parameters for those methods are those that will be sent in the request to the Token
Endpoint.

Those methods directly return a [BearerToken] if the request is successful, or raise an exception if it fails.
[BearerToken] contains all the data as returned by the Token Endpoint, including the Access Token. It will:

- keep track of the Access Token expiration date (based on the `expires_in` hint as returned by the AS). This date is
  accessible with the `expires_at` attribute.
- contain the Refresh Token, if returned by the AS, accessible with the `refresh_token` attribute.
- contain the ID Token, if returned by the AS, accessible with the `ìd_token` attribute (when using the Authorization
  Code flow).
- keep track of other associated metadata as well, also accessible as attributes with the same name:
  `token.custom_attr`, or with subscription syntax `token["my.custom.attr"]`.

You can create such a [BearerToken] yourself if you need:

```python
from requests_oauth2client import BearerToken

bearer_token = BearerToken(access_token="an_access_token", expires_in=60)
print(bearer_token)
# {'access_token': 'an_access_token',
#  'expires_in': 55,
#  'token_type': 'Bearer'}
print(bearer_token.expires_at)
# datetime.datetime(2021, 8, 20, 9, 56, 59, 498793)
assert not bearer_token.is_expired()

print(bearer_token.expires_in)
# 40
```

Note that the `expires_in` indicator here is not static. It keeps track of the token lifetime, in seconds, and is
calculated as the time flies. The actual static expiration date is accessible with the `expires_at` property. You can
check if a token is expired with
[bearer_token.is_expired()](https://guillp.github.io/requests_oauth2client/api/#requests_oauth2client.tokens.BearerToken.is_expired).

You can use a [BearerToken] instance anywhere you can use an access_token as string.

### Using OAuth2Client as a requests Auth Handler

While using [OAuth2Client] directly is great for testing or debugging OAuth2.x flows, it is not a viable option for
actual applications where tokens must be obtained, used during their lifetime then obtained again or refreshed once they
are expired. `requests_oauth2client` contains several [requests] compatible Auth Handlers (as subclasses of
[requests.auth.AuthBase](https://requests.readthedocs.io/en/latest/user/advanced/#custom-authentication)), that will
take care of obtaining tokens when required, then will cache those tokens until they are expired, and will obtain new
ones (or refresh them, when possible), once the initial token is expired. Those are best used with a [requests.Session],
or an [ApiClient], which is a wrapper around `Session` with a few enhancements as described below.

### Client Credentials grant

To send a request using the Client Credentials grant, use the aptly named
[.client_credentials()](https://guillp.github.io/requests_oauth2client/api/#requests_oauth2client.client.OAuth2Client.client_credentials)
method, with the parameters to send in the token request as keyword parameters:

```python
from requests_oauth2client import OAuth2Client

oauth2client = OAuth2Client(
    token_endpoint="https://url.to.the/token_endpoint",
    client_id="client_id",
    client_secret="client_secret",
)

token = oauth2client.client_credentials(scope="myscope")
# or, if your AS uses resource indicator:
token = oauth2client.client_credentials(scope="myscope", resource="https://myapi.local")
# or, if your AS uses 'audience' as parameter to identify the requested API (Auth0 style):
token = oauth2client.client_credentials(audience="https://myapi.local")
# or, if your AS uses custom parameters:
token = oauth2client.client_credentials(scope="myscope", custom_param="custom_value")
```

Parameters such as `scope`, `resource` or `audience` or any other parameter that may be required by the AS can be passed
as keyword parameters. Those will be included in the token request that is sent to the AS. `scope` is not mandatory at
client level (but it might be required by your AS to serve your request).

#### As Auth Handler

You can use the
[OAuth2ClientCredentialsAuth](https://guillp.github.io/requests_oauth2client/api/#requests_oauth2client.auth.OAuth2ClientCredentialsAuth)
auth handler. It takes an `OAuth2Client` as parameter, and the additional kwargs to pass to the token endpoint:

```python
import requests
from requests_oauth2client import OAuth2Client, OAuth2ClientCredentialsAuth

oauth2client = OAuth2Client(
    token_endpoint="https://url.to.the/token_endpoint",
    client_id="client_id",
    client_secret="client_secret",
)

auth = OAuth2ClientCredentialsAuth(
    oauth2client, scope="myscope", resource="https://myapi.local"
)

# use it like this:
requests.get("https://myapi.local/resource", auth=auth)

# or like this:
session = requests.Session()
session.auth = auth

resp = session.get("https://myapi.local/resource")
```

Once again, extra parameters such as `scope`, `resource` or `audience` are allowed if required.

When you send your first request,
[OAuth2ClientCredentialsAuth](https://guillp.github.io/requests_oauth2client/api/#requests_oauth2client.auth.OAuth2ClientCredentialsAuth)
will automatically retrieve an access token from the AS using the Client Credentials grant, then will include it in the
request. Next requests will use the same token, as long as it is valid. A new token will be automatically retrieved once
the previous one is expired.

You can configure a leeway, which is a period of time before the actual expiration, in seconds, when a new token will be
obtained. This may help getting continuous access to the API when the client and API clocks are slightly out of sync. Use the parameter `leeway` to `OAuth2ClientCredentialsAuth`:

```python
auth = OAuth2ClientCredentialsAuth(
    oauth2client,
    scope="myscope",
    leeway=30,
)
```

### Authorization Code Grant

Obtaining tokens using the Authorization code grant is made in 3 steps:

1. your application must open a specific url called the *Authentication Request* in a browser.

2. your application must obtain and validate the *Authorization Response*, which is a redirection back to your
   application that contains an *Authorization Code* as parameter. This redirect back (often called "callback") is
   initiated by the Authorization Server after any necessary interaction with the user is complete (Registration, Login,
   Profile completion, Multi-Factor Authentication, Authorization, Consent, etc.)

3. your application must then exchange this Authorization Code for an *Access Token*, with a request to the Token
   Endpoint.

Using an `OAuth2Client` will help you with all those steps, as described below.

#### Generating Authorization Requests

To be able to use the Authorization Code grant, you need 2 (optionally 3) URIs:

- the URL for Authorization Endpoint, which is the url where you must send your Authorization Requests
- the Redirect URI, which is the url pointing to your application, where the Authorization Server will reply with
  Authorization Response
- optionally, the issuer identifier, if your AS uses [Issuer Identification](RFC9207).

You can declare those URIs when initializing your `OAuth2Client` instance, or you can [use the AS discovery endpoint](#initializing-an-oauth2client-from-a-discovery-document) to initialize those URLs automatically.
Then you can generate valid Authorization Requests by calling the method `.authorization_request()`, with the request specific parameters, such as `scope`, `state`, `nonce` as parameter:

```python
from requests_oauth2client import OAuth2Client

# let's use the discovery endpoint to init our OAuth2Client
client = OAuth2Client.from_discovery_endpoint(
    issuer="https://url.to.the.as",
    redirect_uri="https://url.to.my.application/redirect_uri",
    client_id="client_id",
    client_secret="client_secret",
)

az_request = client.authorization_request(scope="openid email profile")

print(az_request)
# this will look like this, with line feeds for display purposes only:
# https://url.to.the.as/authorization_endpoint
# ?client_id=client_id
# &redirect_uri=https%3A%2F%2Furl.to.my.application%2Fredirect_uri
# &response_type=code
# &scope=openid+email+profile
# &state=FBx9mWeLwoKGgG76vhi6v61-4mgxmgZhtWIa7aTffdY
# &nonce=iHZJokhkGOAojff1tdknRyz9mPZyy5vq9JDlVaUHyqk
# &code_challenge=TG7qgdyKnwUPuoQ6NNJRlLMoHbeVmJlB8g0VOcfQEkc
# &code_challenge_method=S256

# you can send the user to that url with:
import webbrowser

webbrowser.open(az_request.uri)
```

Note that the `state`, `nonce` and `code_challenge` parameters are generated with secure random values by default.
Should you wish to use your own values, you can pass them as parameters to `OAuth2Client.authorization_request()`. For
PKCE, you need to pass your generated `code_verifier`, and the `code_challenge` will automatically be derived from it.
If you want to disable PKCE, you can pass `code_challenge_method=None` when initializing your `OAuth2Client`.

#### Validating the Authorization Response

Once you have redirected the user browser to the Authorization Request URI, and after the user is successfully
authenticated and authorized, plus any other extra interactive step is complete, the AS will respond with a redirection
to your redirect_uri. That is the *Authorization Response*. It contains several parameters that must be retrieved by
your client. The *Authorization Code* is one of those parameters, but you must also validate that the *state* matches
your request; if using [AS Issuer Identification](RFC9207), you must also validate that the issuer matches what is expected. You can do this with:

```python
# using the `az_request` as defined above

response_uri = input(
    "Please enter the full url and/or params obtained on the redirect_uri: "
)
# say the callback url is https://url.to.my.application/redirect_uri?code=an_az_code&state=FBx9mWeLwoKGgG76vhi6v61-4mgxmgZhtWIa7aTffdY&issuer=https://url.to.the.as
az_response = az_request.validate_callback(response_uri)
```

This `auth_response` is an `AuthorizationResponse` instance and contains everything that is needed for your application to
complete the authentication and get its tokens from the AS.

#### Exchanging code for tokens

Once you have obtained the AS response, containing an authorization code, your application must exchange it for actual
Token(s).

To exchange a code for Access and/or ID tokens, use the
[OAuth2Client.authorization_code()](https://guillp.github.io/requests_oauth2client/api/#requests_oauth2client.client.OAuth2Client.authorization_code)
method. If you have obtained an AuthorizationResponse as described above, you can simply do:

```python
token = oauth2client.authorization_code(az_response)
```

This will automatically include the `code`, `redirect_uri` and `code_verifier` parameters in the Token Request, as
expected by the AS. You may include extra parameters if required, or you may pass your own parameters, without using an
`AuthorizationResponse` instance, like this:

```python
token = oauth2client.authorization_code(
    code=code,
    code_verifier=code_verifier,
    redirect_uri=redirect_uri,
    custom_param=custom_value,
)
```

#### As Auth Handler

The
[OAuth2AuthorizationCodeAuth](https://guillp.github.io/requests_oauth2client/api/#requests_oauth2client.auth.OAuth2AuthorizationCodeAuth)
handler takes an [OAuth2Client] and an authorization code as parameter, plus whatever additional keyword parameters are
required by your Authorization Server:

```python
from requests_oauth2client import OAuth2Client, ApiClient, OAuth2AuthorizationCodeAuth

oauth2client = OAuth2Client(
    token_endpoint="https://url.to.the/token_endpoint",
    authorization_endpoint="https://url.to.the/authorization_endpoint",
    auth=("client_id", "client_secret"),
)

api_client = ApiClient(
    "https://your.protected.api/endpoint",
    auth=OAuth2AuthorizationCodeAuth(
        oauth2client,
        "my_authorization_code",
    ),
)

# any request using api_client will trigger exchanging the code for an access_token, which is then cached, and refreshed later if needed
resp = api_client.post(data={...})
```

[OAuth2AuthorizationCodeAuth](https://guillp.github.io/requests_oauth2client/api/#requests_oauth2client.auth.OAuth2AuthorizationCodeAuth)
will take care of refreshing the token automatically once it is expired, using the refresh token, if available.

### Note on AuthorizationRequest

Authorization Requests generated by `OAuth2Client.authorization_request()` are instance of the class
[`AuthorizationRequest`](https://guillp.github.io/requests_oauth2client/api/#requests_oauth2client.authorization_request.AuthorizationRequest).
You can also use that class directly to generate your requests, but in that case you need to supply your Authorization
Endpoint URI, your `client_id`, `redirect_uri`, etc. You can access every parameter from an `AuthorizationRequest`
instance, as well as the generated `code_verifier`, as attributes of this instance. Once an Authorization Request URL is
generated, it your application responsibility to redirect or otherwise send the user to that URL. You may use the
`webbrowser` module from Python standard library to do so. Here is an example for generating Authorization Requests:

```python
from requests_oauth2client import AuthorizationRequest

az_request = AuthorizationRequest(
    "https://url.to.the/authorization_endpoint",
    client_id="my_client_id",
    redirect_uri="http://localhost/callback",  # this redirect_uri is specific to your app
    scope="openid email profile",
    # extra parameters such as `resource` can be included as well if required by your AS
    resource="https://my.resource.local/api",
)
print(
    az_request
)  # this request will look like this, with line breaks for display purposes only
# https://url.to.the/authorization_endpoint
# ?client_id=my_client_id
# &redirect_uri=http%3A%2F%2Flocalhost%callback
# &response_type=code
# &state=kHWL4VwcbUbtPR4mtht6yMAGG_S-ZcBh5RxI_IGDmJc
# &nonce=mSGOS1M3LYU9ncTvvutoqUR4n1EtmaC_sQ3db4dyMAc
# &scope=openid+email+profile
# &code_challenge=W3n02f6xUKoDVbmhWEWz3h780b-Ci6ucnBS_d7nogmQ
# &code_challenge_method=S256
# &resource=https%3A%2F%2Fmy.resource.local%2Fapi

print(az_request.code_verifier)
# 'gYK-ZnQfoat2bghwed7oEz--wvn4D70ksJ5GuWO9sXXygZ7PMnUlSpBmMCcNRHxdgTS9m_roYwGxF6HQxIqZVwXmxRJUziFHUFxDrNuUIjCJCx6gBhPlpFbUXulB1fo2'
```

### Device Authorization Grant

Helpers for the Device Authorization Grant are also included. To get device and user codes, read the response attributes
(including Device Code, User Code, Verification URI, etc.), then pooling the Token Endpoint:

```python
from requests_oauth2client import (
    OAuth2Client,
    DeviceAuthorizationPoolingJob,
    BearerToken,
)

client = OAuth2Client(
    token_endpoint="https://url.to.the/token_endpoint",
    device_authorization_endpoint="https://url.to.the/device_authorization_endpoint",
    auth=("client_id", "client_secret"),
)

da_resp = client.authorize_device()

# `da_resp` contains the Device Code, User Code, Verification URI and other info returned by the AS:
da_resp.device_code
da_resp.user_code
da_resp.verification_uri
da_resp.verification_uri_complete
da_resp.expires_at  # just like for BearerToken, expiration is tracked by requests_oauth2client
da_resp.interval

# Send/show the Verification Uri and User Code to the user. He must use a browser to visit that url, authenticate and
# input the User Code.

# You can then request the Token endpoint to check if the user successfully authorized your device like this:
pool_job = DeviceAuthorizationPoolingJob(client, da_resp)

resp = None
while resp is None:
    resp = pool_job()

assert isinstance(resp, BearerToken)
```

[DeviceAuthorizationPoolingJob](https://guillp.github.io/requests_oauth2client/api/#requests_oauth2client.device_authorization.DeviceAuthorizationPoolingJob)
will automatically obey the pooling period. Everytime you call `pool_job()`, it will wait the appropriate number of
seconds as indicated by the AS, and will apply slow_down requests.

#### As Auth Handler

Use
[OAuth2DeviceCodeAuth](https://guillp.github.io/requests_oauth2client/api/#requests_oauth2client.auth.OAuth2DeviceCodeAuth)
as auth handler to exchange a device code for an access token:

```python
from requests_oauth2client import ApiClient, OAuth2DeviceCodeAuth, OAuth2Client

client = OAuth2Client(
    token_endpoint="https://url.to.the/token_endpoint",
    device_authorization_endpoint="https://url.to.the/device_authorization_endpoint",
    auth=("client_id", "client_secret"),
)

device_auth_resp = client.authorize_device()

# expose user_code and verification_uri or verification_uri_complete to the user
device_auth_resp.user_code
device_auth_resp.verification_uri
device_auth_resp.verification_uri_complete

# then try to send your request with a OAuth2DeviceCodeAuth handler
# this will pool the token endpoint until the user authorize the device
api_client = ApiClient(
    "https://your.protected.api/endpoint",
    auth=OAuth2DeviceCodeAuth(client, device_auth_resp),
)

resp = api_client.post(
    data={...}
)  # first call will hang until the user authorizes your app and the token endpoint returns a token.
```

### Client-Initiated BackChannel Authentication (CIBA)

To initiate a BackChannel Authentication against the dedicated endpoint, read the response attributes, and pool the
Token Endpoint until the end-user successfully authenticates:

```python
from requests_oauth2client import (
    OAuth2Client,
    BearerToken,
    BackChannelAuthenticationPoolingJob,
)

client = OAuth2Client(
    token_endpoint="https://url.to.the/token_endpoint",
    backchannel_authentication_endpoint="https://url.to.the/backchannel_authorization_endpoint",
    auth=("client_id", "client_secret"),
)

ba_resp = client.backchannel_authentication_request(
    scope="openid email profile",
    login_hint="user@example.net",
)

# `ba_resp` will contain the response attributes as returned by the AS, including an `auth_req_id`:
ba_resp.auth_req_id
ba_resp.expires_in  # decreases as times fly
ba_resp.expires_at  # a datetime to keep track of the expiration date, based on the "expires_in" returned by the AS
ba_resp.interval  # the pooling interval indicated by the AS
ba_resp.custom  # if the AS respond with additional attributes, they are also accessible

pool_job = BackChannelAuthenticationPoolingJob(client, ba_resp)

resp = None
while resp is None:
    resp = pool_job()

assert isinstance(resp, BearerToken)
```

Hints by the AS to slow down pooling will automatically be obeyed.

### Token Exchange

To send a token exchange request, use the
[OAuth2Client.token_exchange()](https://guillp.github.io/requests_oauth2client/api/#requests_oauth2client.client.OAuth2Client.token_exchange)
method:

```python
from requests_oauth2client import OAuth2Client, ClientSecretJwt

client = OAuth2Client(
    "https://url.to.the/token_endpoint",
    auth=ClientSecretJwt("client_id", "client_secret"),
)
token = client.token_exchange(
    subject_token="your_token_value",
    subject_token_type="urn:ietf:params:oauth:token-type:access_token",
)
```

As with the other grant-type specific methods, you may specify additional keyword parameters, that will be passed to the
token endpoint, including any standardised attribute like `actor_token` or `actor_token_type`, or any custom parameter.
There are short names for token types, that will be automatically translated to standardised types:

```python
token = client.token_exchange(
    subject_token="your_token_value",
    subject_token_type="access_token",  # will be automatically replaced by "urn:ietf:params:oauth:token-type:access_token"
    actor_token="your_actor_token",
    actor_token_type="id_token",  # will be automatically replaced by "urn:ietf:params:oauth:token-type:id_token"
)
```

Or to make it even easier, types can be guessed based on the supplied subject or actor token:

```python
from requests_oauth2client import BearerToken, ClientSecretJwt, IdToken, OAuth2Client

client = OAuth2Client(
    "https://url.to.the/token_endpoint",
    auth=ClientSecretJwt("client_id", "client_secret"),
)

token = client.token_exchange(
    subject_token=BearerToken(
        "your_token_value"
    ),  # subject_token_type will be "urn:ietf:params:oauth:token-type:access_token"
    actor_token=IdToken(
        "your_actor_token"
    ),  # actor_token_type will be "urn:ietf:params:oauth:token-type:id_token"
)
```

## Supported Client Authentication Methods

`requests_oauth2client` supports several client authentication methods, as defined in multiple OAuth2.x standards. You
select the appropriate method to use when initializing your [OAuth2Client], with the `auth` parameter. Once initialized,
a client will automatically use the configured authentication method every time it sends a requested to an endpoint that
requires client authentication. You don't have anything else to do afterwards.

### Client Secret Basic

With **client_secret_basic**, `client_id` and `client_secret` are included in clear-text in the `Authorization` header
when sending requests to the Token Endpoint. To use it, just pass a
[`ClientSecretBasic(client_id, client_secret)`](https://guillp.github.io/requests_oauth2client/api/#requests_oauth2client.client_authentication.ClientSecretBasic)
as `auth` parameter:

```python
from requests_oauth2client import OAuth2Client, ClientSecretBasic

client = OAuth2Client(
    "https://url.to.the/token_endpoint",
    auth=ClientSecretBasic("client_id", "client_secret"),
)
```

### Client Secret Post

With **client_secret_post**, `client_id` and `client_secret` are included as part of the body form data. To use it, pass
a
[`ClientSecretPost(client_id, client_secret)`](https://guillp.github.io/requests_oauth2client/api/#requests_oauth2client.client_authentication.ClientSecretPost)
as `auth` parameter. This is the default when you pass a tuple `(client_id, client_secret)` as `auth` when initializing
an `OAuth2Client`:

```python
from requests_oauth2client import OAuth2Client, ClientSecretPost

client = OAuth2Client(
    "https://url.to.the/token_endpoint",
    auth=ClientSecretPost("client_id", "client_secret"),
)
# or
client = OAuth2Client(
    "https://url.to.the/token_endpoint", auth=("client_id", "client_secret")
)
# or
oauth2client = OAuth2Client(
    token_endpoint="https://url.to.the/token_endpoint",
    client_id="my_client_id",
    client_secret="my_client_secret",
)
```

### Client Secret JWT

With **client_secret_jwt**, the client generates an ephemeral JWT assertion including information about itself
(client_id), the AS (url of the endpoint), and an expiration date a few seconds in the future. To use it, pass a
[`ClientSecretJwt(client_id, client_secret)`](https://guillp.github.io/requests_oauth2client/api/#requests_oauth2client.client_authentication.ClientSecretJwt)
as `auth` parameter. Assertion generation is entirely automatic, you don't have anything to do:

```python
from requests_oauth2client import OAuth2Client, ClientSecretJwt

client = OAuth2Client(
    "https://url.to.the/token_endpoint",
    auth=ClientSecretJwt("client_id", "client_secret"),
)
```

This method is more secure than the 2 previous, because only ephemeral credentials are transmitted, which limits the
possibility for interception and replay of the Client Secret. But that Client Secret still needs to be shared between
the AS and Client owner(s).

### Private Key JWT

With **private_key_jwt**, client uses a JWT assertion that is just like the one for _client_secret_jwt_, but it is
signed with an _asymmetric_ key. To use it, you need a private signing key, in a `dict` that matches the JWK format, or
as an instance of `jwskate.Jwk`. The matching public key must be registered for your client on AS side. Once you have
that, using this auth method is simple with the
[`PrivateKeyJwt(client_id, private_jwk)`](https://guillp.github.io/requests_oauth2client/api/#requests_oauth2client.client_authentication.PrivateKeyJwt)
auth handler:

```python
from requests_oauth2client import OAuth2Client, PrivateKeyJwt

private_jwk = {
    "kid": "mykid",
    "kty": "RSA",
    "e": "AQAB",
    "n": "...",
    "d": "...",
    "p": "...",
    "q": "...",
    "dp": "...",
    "dq": "...",
    "qi": "...",
}

client = OAuth2Client(
    "https://url.to.the/token_endpoint", auth=PrivateKeyJwt("client_id", private_jwk)
)
# or
client = OAuth2Client(
    "https://url.to.the/token_endpoint", auth=("client_id", private_jwk)
)
# or
client = OAuth2Client(
    "https://url.to.the/token_endpoint", client_id="client_id", private_jwk=private_jwk
)
```

This method can be considered more secure than those relying on a client secret, because only ephemeral credentials are
sent over the wire, and it uses asymmetric cryptography: the signing key is generated by the client, and only the public
key is known by the AS. Transmitting that public key between owner(s) of the client and of the AS is much easier than
transmitting the Client Secret, which is a shared key that must be considered as confidential.

### None

The latest Client Authentication Method, **none**, is for Public Clients which do not authenticate to the Token
Endpoint. Those clients only include their `client_id` in body form data, without any authentication credentials. Use
[`PublicApp(client_id)`](https://guillp.github.io/requests_oauth2client/api/#requests_oauth2client.client_authentication.PublicApp):

```python
from requests_oauth2client import OAuth2Client, PublicApp

client = OAuth2Client(
    "https://url.to.the/token_endpoint", auth=PublicApp("app_client_id")
)
```

## Token Revocation

[OAuth2Client] can send revocation requests to a Revocation Endpoint. You need to provide a Revocation Endpoint URI when
creating the [OAuth2Client]. The
[OAuth2Client.revoke_token()](https://guillp.github.io/requests_oauth2client/api/#requests_oauth2client.client.OAuth2Client.revoke_token)
method and its specialized aliases
[.revoke_access_token()](https://guillp.github.io/requests_oauth2client/api/#requests_oauth2client.client.OAuth2Client.revoke_access_token)
and
[.revoke_refresh_token()](https://guillp.github.io/requests_oauth2client/api/#requests_oauth2client.client.OAuth2Client.revoke_refresh_token)
are then available:

```python
from requests_oauth2client import OAuth2Client, ClientSecretJwt

oauth2client = OAuth2Client(
    token_endpoint="https://url.to.the/token_endpoint",
    revocation_endpoint="https://url.to.the/revocation_endpoint",
    auth=ClientSecretJwt("client_id", "client_secret"),
)

oauth2client.revoke_token("mytoken", token_type_hint="access_token")
oauth2client.revoke_access_token(
    "mytoken"
)  # will automatically add token_type_hint=access_token
oauth2client.revoke_refresh_token(
    "mytoken"
)  # will automatically add token_type_hint=refresh_token
```

Because Revocation Endpoints usually don't return meaningful responses, those methods return a boolean. This boolean
indicates that a request was successfully sent and no error was returned. If the Authorization Server returns a
non-successful HTTP code, but no standardised error message, it will return `False`. If the Authorization Server
actually returns a standardised error, an exception will be raised instead, like the other methods from `OAuth2Client`.

## Token Introspection

[OAuth2Client] can send requests to a Token Introspection Endpoint. You need to provide an Introspection Endpoint URI
when creating the `OAuth2Client`. The
[OAuth2Client.introspect_token()](<https://guillp.github.io/requests_oauth2client/api/#requests_oauth2client.client.OAuth2Client.instrospect_token()>)
method is then available:

```python
from requests_oauth2client import OAuth2Client, ClientSecretJwt

oauth2client = OAuth2Client(
    token_endpoint="https://url.to.the/token_endpoint",
    introspection_endpoint="https://url.to.the/introspection_endpoint",
    auth=ClientSecretJwt("client_id", "client_secret"),
)

resp = oauth2client.introspect_token("mytoken", token_type_hint="access_token")
```

It returns whatever data is returned by the introspection endpoint (if it is a JSON, its content is returned decoded).

## UserInfo Requests

[OAuth2Client] can send requests to an UserInfo Endpoint. You need to provide an UserInfo Endpoint URI when creating the
`OAuth2Client`. The
[OAuth2Client.userinfo()](https://guillp.github.io/requests_oauth2client/api/#requests_oauth2client.client.OAuth2Client.userinfo))
method is then available:

```python
from requests_oauth2client import OAuth2Client, ClientSecretJwt

oauth2client = OAuth2Client(
    token_endpoint="https://url.to.the/token_endpoint",
    userinfo_endpoint="https://url.to.the/userinfo_endpoint",
    auth=ClientSecretJwt("client_id", "client_secret"),
)
resp = oauth2client.userinfo("mytoken")
```

It returns whatever data is returned by the userinfo endpoint (if it is a JSON, its content is returned decoded).

## Initializing an `OAuth2Client` from a discovery document

You can initialize an [OAuth2Client] with the endpoint URIs mentioned in a standardised discovery document with the
[OAuth2Client.from_discovery_endpoint()](https://guillp.github.io/requests_oauth2client/api/#requests_oauth2client.client.OAuth2Client.from_discovery_document)
class method:

```python
from requests_oauth2client import OAuth2Client, ClientSecretJwt

oauth2client = OAuth2Client.from_discovery_endpoint(
    "https://url.to.the.as/.well-known/openid-configuration",
    auth=ClientSecretJwt("client_id", "client_secret"),
)

# OR, if you know the issuer value
oauth2client = OAuth2Client.from_discovery_endpoint(
    issuer="https://url.to.the.as",
    auth=ClientSecretJwt("client_id", "client_secret"),
)
```

This will fetch the document from the specified URI, then will decode it and initialize an [OAuth2Client] pointing to
the appropriate endpoint URIs.

If using the `issuer` keyword arg, the URI to the discovery endpoint will be deduced from that identifier, and a check will
be made that the `issuer` from the retrieved metadata document matches that value.

## Specialized API Client

Using APIs usually involves multiple endpoints under the same root url, with a common authentication method. To make it
easier, `requests_oauth2client` includes a [requests.Session] wrapper called [ApiClient], which takes the root API url
as parameter on initialization. You can then send requests to different endpoints by passing their relative path instead
of the full url. [ApiClient] also accepts an `auth` parameter with an AuthHandler. You can pass any of the OAuth2 Auth
Handler from this module, or any [requests]-compatible
[Authentication Handler](https://requests.readthedocs.io/en/latest/user/advanced/#custom-authentication). Which makes it
very easy to call APIs that are protected with an OAuth2 Client Credentials Grant:

```python
from requests_oauth2client import OAuth2Client, ApiClient, OAuth2ClientCredentialsAuth

oauth2client = OAuth2Client(
    "https://url.to.the/token_endpoint", ("client_id", "client_secret")
)
api = ApiClient(
    "https://myapi.local/root", auth=OAuth2ClientCredentialsAuth(oauth2client)
)

# will actually send a GET to https://myapi.local/root/resource/foo
resp = api.get("/resource/foo")
```

Note that [ApiClient] will never send requests "outside" its configured root url, unless you specifically give it a full
url at request time. The leading `/` in `/resource` above is optional. A leading `/` will not "reset" the url path to
root, which means that you can also write the relative path without the `/` and it will automatically be included:

```python
api.get("resource/foo")  # will also send a GET to https://myapi.local/root/resource/foo
```

You may also pass the path as an iterable of strings (or string-able objects), in which case they will be joined with a
`/` and appended to the url path:

```python
# will send a GET to https://myapi.local/root/resource/foo
api.get(["resource", "foo"])
# will send a GET to https://myapi.local/root/users/1234/details
api.get(["users", 1234, "details"])
```

You can also use a syntax based on `__getattr__` or `__getitem__`:

```python
api.resource.get()  # will send a GET to https://myapi.local/root/resource
api["my-resource"].get()  # will send a GET to https://myapi.local/root/my-resource
```

Both `__getattr__` and `__getitem__` return a new `ApiClient` initialised on the new base_url. So you can easily call
multiple sub-resources on the same API this way:

```python
from requests_oauth2client import ApiClient

api = ApiClient("https://myapi.local")
users_api = api.users
user = users_api.get("userid")  # GET https://myapi.local/users/userid
other_user = users_api.get("other_userid")  # GET https://myapi.local/users/other_userid
resources_api = api.resources
resources = resources_api.get()  # GET https://myapi.local/resources
```

[ApiClient] will, by default, raise exceptions whenever a request returns an error status. You can disable that by
passing `raise_for_status=False` when initializing your [ApiClient]:

```python
from requests_oauth2client import ApiClient

api = ApiClient(
    "http://httpstat.us", raise_for_status=False
)  # raise_for_status defaults to True
resp = api.get("500")
assert resp is not None
# without raise_for_status=False, a requests.exceptions.HTTPError exception would be raised instead
```

You may override this at request time:

```python
# raise_for_status at request-time overrides the value defined at init-time
resp = api.get("500", raise_for_status=True)
```

You can access the underlying `requests.Session` with the session attribute, and you can provide an already existing and
configured `Session` instance at init time:

```python
import requests
from requests_oauth2client import ApiClient

session = requests.Session()
session.proxies = {"https": "http://localhost:3128"}
api = ApiClient("https://myapi.local/resource", session=session)
assert api.session == session
```

## Vendor-Specific clients

`requests_oauth2client` being flexible enough to handle most use cases, you should be able to use any AS by any vendor
as long as it supports OAuth 2.0.

You can however create a subclass of [OAuth2Client] or [ApiClient] to make it easier to use with specific Authorization
Servers or APIs. The sub-module `requests_oauth2client.vendor_specific` includes such classes for
[Auth0](https://auth0.com):

```python
from requests_oauth2client.vendor_specific import Auth0Client, Auth0ManagementApiClient

a0client = Auth0Client("mytenant.eu", ("client_id", "client_secret"))
# this will automatically initialize the token endpoint to https://mytenant.eu.auth0.com/oauth/token
# and other endpoints accordingly
token = a0client.client_credentials(audience="audience")

# this is a wrapper around Auth0 Management API
a0mgmt = Auth0ManagementApiClient("mytenant.eu", ("client_id", "client_secret"))
myusers = a0mgmt.get("users")
```

[apiclient]: https://guillp.github.io/requests_oauth2client/api/#requests_oauth2client.api_client.ApiClient
[bearerauth]: https://guillp.github.io/requests_oauth2client/api/#requests_oauth2client.auth.BearerAuth
[bearertoken]: https://guillp.github.io/requests_oauth2client/api/#requests_oauth2client.tokens.BearerToken
[oauth2client]: https://guillp.github.io/requests_oauth2client/api/#requests_oauth2client.client.OAuth2Client
[requests]: https://requests.readthedocs.io/en/latest/
[requests.session]: https://requests.readthedocs.io/en/latest/api/#requests.Session
=======
`requests_oauth2client` is an OAuth 2.x client for Python, able to obtain, refresh and revoke tokens from any
OAuth2.x/OIDC compliant Authorization Server. It sits upon and extends the famous [requests] HTTP client module.

It can act as an [OAuth 2.0](https://tools.ietf.org/html/rfc6749) /
[2.1](https://datatracker.ietf.org/doc/draft-ietf-oauth-v2-1) client, to automatically get and renew Access Tokens,
based on the
[Client Credentials](https://www.ietf.org/archive/id/draft-ietf-oauth-v2-1-07.html#name-client-credentials),
[Authorization Code](https://www.ietf.org/archive/id/draft-ietf-oauth-v2-1-07.html#name-authorization-code),
[Refresh token](https://www.ietf.org/archive/id/draft-ietf-oauth-v2-1-07.html#name-refresh-token),
[Token Exchange](https://www.rfc-editor.org/rfc/rfc8693.html),
[JWT Bearer](https://www.rfc-editor.org/rfc/rfc7523.html#section-2.1),
[Device Authorization](https://www.rfc-editor.org/rfc/rfc8628.html),
[Resource Owner Password](https://www.rfc-editor.org/rfc/rfc6749#section-4.3) or
[CIBA](https://openid.net/specs/openid-client-initiated-backchannel-authentication-core-1_0.html) grants. Additional
grant types are easy to add if needed.

It also supports [OpenID Connect 1.0](https://openid.net/specs/openid-connect-core-1_0.html),
[PKCE](https://www.rfc-editor.org/rfc/rfc7636.html),
[Client Assertions](https://www.rfc-editor.org/rfc/rfc7523.html#section-2.2),
[Token Revocation](https://www.rfc-editor.org/rfc/rfc7009.html) and
[Introspection](https://www.rfc-editor.org/rfc/rfc7662.html),
[Resource Indicators](https://www.rfc-editor.org/rfc/rfc8707.html),
[JWT-secured Authorization Requests](https://datatracker.ietf.org/doc/rfc9101/),
[Pushed Authorization Requests](https://datatracker.ietf.org/doc/rfc9126/),
[Authorization Server Issuer Identification](https://www.rfc-editor.org/rfc/rfc9207.html), as well as using custom
params to any endpoint, and other important features that are often overlooked in other client libraries.

And it also includes a [wrapper][apiclient] around [requests.Session] that makes it super easy to use REST-style APIs,
with or without OAuth 2.x.

Please note that despite the name, this library has no relationship with Google
[oauth2client](https://github.com/googleapis/oauth2client) library.

[![made-with-python](https://img.shields.io/badge/Made%20with-Python-1f425f.svg)](https://www.python.org/)
[![PyPi version](https://img.shields.io/pypi/v/black)](https://pypi.org/project/black/)
[![Downloads](https://static.pepy.tech/badge/requests_oauth2client/month)](https://pepy.tech/project/requests_oauth2client)
[![Supported Versions](https://img.shields.io/pypi/pyversions/requests_oauth2client.svg)](https://pypi.org/project/requests_oauth2client)
[![PyPi license](https://badgen.net/pypi/license/requests_oauth2client/)](https://pypi.com/project/requests_oauth2client/)
[![PyPI status](https://img.shields.io/pypi/status/requests_oauth2client.svg)](https://pypi.python.org/pypi/requests_oauth2client/)
[![GitHub commits](https://badgen.net/github/commits/guillp/requests_oauth2client)](https://github.com/guillp/requests_oauth2client/commit/)
[![GitHub latest commit](https://badgen.net/github/last-commit/guillp/requests_oauth2client)](https://github.com/guillp/requests_oauth2client/commit/)
[![Ruff](https://img.shields.io/endpoint?url=https://raw.githubusercontent.com/astral-sh/ruff/main/assets/badge/v2.json)](https://github.com/astral-sh/ruff)
[![Code style: black](https://img.shields.io/badge/code%20style-black-000000.svg)](https://github.com/psf/black)

# Documentation

Full module documentation is available at https://guillp.github.io/requests_oauth2client/

# Installation

`requests_oauth2client` is [available from PyPi](https://pypi.org/project/requests-oauth2client/), so installing it is
as easy as:

```shell
pip install requests_oauth2client
```

# Usage

Everything from `requests_oauth2client` is available from the root module, so you can import it like this:

```python
from requests_oauth2client import *
```

Or you can import individual objects from this package as usual. Note that importing `*` automatically imports
`requests`, so no need to import it yourself.

## Calling APIs with Access Tokens

If you already managed to obtain an access token for the API you want to call, you can simply use the [BearerAuth] Auth
Handler for [requests]:

```python
import requests
from requests_oauth2client import BearerAuth

token = "an_access_token"
resp = requests.get("https://my.protected.api/endpoint", auth=BearerAuth(token))
```

This authentication handler will add a properly formatted `Authorization: Bearer <access_token>` header in the request,
with your access token according to [RFC6750](https://datatracker.ietf.org/doc/html/rfc6750#section-2.1).

## Using an OAuth2Client

[OAuth2Client] offers several methods that implement the communication to the various endpoints that are standardised by
OAuth 2.0 and its extensions. Those endpoints include the Token Endpoint, the Revocation, Introspection, UserInfo,
BackChannel Authentication and Device Authorization Endpoints.

You have to provide the URLs for those endpoints if you intend to use them. Otherwise, only the Token Endpoint is
mandatory to initialize an `OAuth2Client`.

To initialize an [OAuth2Client], you only need a Token Endpoint URI from your AS, and the credentials for your
application, which are often a `client_id` and a `client_secret`, usually also provided by the AS:

```python
from requests_oauth2client import OAuth2Client

oauth2client = OAuth2Client(
    token_endpoint="https://url.to.the/token_endpoint",
    client_id="my_client_id",
    client_secret="my_client_secret",
)
```

The Token Endpoint is the only endpoint that is mandatory to obtain tokens. Credentials are used to authenticate the
client everytime it sends a request to its Authorization Server. Usually, those are a static Client ID and Secret, which
are the direct equivalent of a username and a password, but meant for an application instead of for a human user. The
default authentication method used by `OAuth2Client` is *Client Secret Post*, but other standardised methods such as
*Client Secret Basic*, *Client Secret JWT* or *Private Key JWT* are supported as well. See
[more about client authentication methods below](#supported-client-authentication-methods).

## Obtaining tokens

[OAuth2Client] has dedicated methods to send requests to the Token Endpoint using the different standardised (and/or
custom) grants. Since the Token Endpoint URL and Client Authentication Method to use are already declared for the client
at init time, the only required parameters for those methods are those that will be sent in the request to the Token
Endpoint.

Those methods directly return a [BearerToken] if the request is successful, or raise an exception if it fails.
[BearerToken] contains all the data as returned by the Token Endpoint, including the Access Token. It will:

- keep track of the Access Token expiration date (based on the `expires_in` hint as returned by the AS). This date is
  accessible with the `expires_at` attribute.
- contain the Refresh Token, if returned by the AS, accessible with the `refresh_token` attribute.
- contain the ID Token, if returned by the AS, accessible with the `ìd_token` attribute (when using the Authorization
  Code flow).
- keep track of other associated metadata as well, also accessible as attributes with the same name:
  `token.custom_attr`, or with subscription syntax `token["my.custom.attr"]`.

You can create such a [BearerToken] yourself if you need:

```python
from requests_oauth2client import BearerToken

bearer_token = BearerToken(access_token="an_access_token", expires_in=60)
print(bearer_token)
# {'access_token': 'an_access_token',
#  'expires_in': 55,
#  'token_type': 'Bearer'}
print(bearer_token.expires_at)
# datetime.datetime(2021, 8, 20, 9, 56, 59, 498793)
assert not bearer_token.is_expired()

print(bearer_token.expires_in)
# 40
```

Note that the `expires_in` indicator here is not static. It keeps track of the token lifetime, in seconds, and is
calculated as the time flies. The actual static expiration date is accessible with the `expires_at` property. You can
check if a token is expired with
[bearer_token.is_expired()](https://guillp.github.io/requests_oauth2client/api/#requests_oauth2client.tokens.BearerToken.is_expired).

You can use a [BearerToken] instance anywhere you can use an access_token as string.

### Using OAuth2Client as a requests Auth Handler

While using [OAuth2Client] directly is great for testing or debugging OAuth2.x flows, it is not a viable option for
actual applications where tokens must be obtained, used during their lifetime then obtained again or refreshed once they
are expired. `requests_oauth2client` contains several [requests] compatible Auth Handlers (as subclasses of
[requests.auth.AuthBase](https://requests.readthedocs.io/en/latest/user/advanced/#custom-authentication)), that will
take care of obtaining tokens when required, then will cache those tokens until they are expired, and will obtain new
ones (or refresh them, when possible), once the initial token is expired. Those are best used with a [requests.Session],
or an [ApiClient], which is a wrapper around `Session` with a few enhancements as described below.

### Client Credentials grant

To send a request using the Client Credentials grant, use the aptly named
[.client_credentials()](https://guillp.github.io/requests_oauth2client/api/#requests_oauth2client.client.OAuth2Client.client_credentials)
method, with the parameters to send in the token request as keyword parameters:

```python
from requests_oauth2client import OAuth2Client

oauth2client = OAuth2Client(
    token_endpoint="https://url.to.the/token_endpoint",
    auth=("client_id", "client_secret"),
)

token = oauth2client.client_credentials(scope="myscope")
# or, if your AS uses resource indicator:
token = oauth2client.client_credentials(scope="myscope", resource="https://myapi.local")
# or, if your AS uses 'audience' as parameter to identify the requested API (Auth0 style):
token = oauth2client.client_credentials(audience="https://myapi.local")
# or, if your AS uses custom parameters:
token = oauth2client.client_credentials(scope="myscope", custom_param="custom_value")
```

Parameters such as `scope`, `resource` or `audience` or any other parameter that may be required by the AS can be passed
as keyword parameters. Those will be included in the token request that is sent to the AS. `scope` is not mandatory at
client level (but it might be required by your AS to serve your request).

#### As Auth Handler

You can use the
[OAuth2ClientCredentialsAuth](https://guillp.github.io/requests_oauth2client/api/#requests_oauth2client.auth.OAuth2ClientCredentialsAuth)
auth handler. It takes an [OAuth2Client] as parameter, and the additional kwargs to pass to the token endpoint:

```python
import requests
from requests_oauth2client import OAuth2Client, OAuth2ClientCredentialsAuth

oauth2client = OAuth2Client(
    token_endpoint="https://url.to.the/token_endpoint",
    auth=("client_id", "client_secret"),
)

auth = OAuth2ClientCredentialsAuth(
    oauth2client, scope="myscope", resource="https://myapi.local"
)

# use it like this:
requests.get("https://myapi.local/resource", auth=auth)

# or like this:
session = requests.Session()
session.auth = auth

resp = session.get("https://myapi.local/resource")
```

Once again, extra parameters such as `scope`, `resource` or `audience` are allowed if required.

When you send your first request,
[OAuth2ClientCredentialsAuth](https://guillp.github.io/requests_oauth2client/api/#requests_oauth2client.auth.OAuth2ClientCredentialsAuth)
will automatically retrieve an access token from the AS using the Client Credentials grant, then will include it in the
request. Next requests will use the same token, as long as it is valid. A new token will be automatically retrieved once
the previous one is expired.

### Authorization Code Grant

Obtaining tokens with the Authorization code grant is made in 3 steps:

1. your application must open a specific url called the *Authentication Request* in a browser.

2. your application must obtain and validate the *Authorization Response*, which is a redirection back to your
   application that contains an *Authorization Code* as parameter. This redirect back (often called "callback") is
   initiated by the Authorization Server after any necessary interaction with the user is complete (Registration, Login,
   Profile completion, Multi-Factor Authentication, Authorization, Consent, etc.)

3. your application must then exchange this Authorization Code for an *Access Token*, with a request to the Token
   Endpoint.

`requests_oauth2client`, and more specifically [OAuth2Client] will help you with all those steps, as described below.

#### Generating Authorization Requests

To be able to use the Authorization Code grant, you need two urls:

- the URL for Authorization Endpoint, which is the url where you must send your Authorization Requests
- the Redirect URI, which is the url pointing to your application, where the Authorization Server will reply with
  Authorization Response

You can declare those urls when initializing your OAuth2Client instance. Then you can generate valid Authorization
Requests by calling the method `.authorization_request()`:

```python
from requests_oauth2client import OAuth2Client

client = OAuth2Client(
    token_endpoint="https://url.to.the/token_endoint",
    authorization_endpoint="https://url.to.the/authorization_endpoint",
    redirect_uri="https://url.to.my.application/redirect_uri",
    client_id="client_id",
    client_secret="client_secret",
)

az_request = client.authorization_request(scope="openid email profile")

print(az_request)
# this will look like this, with line feeds for display purposes only:
# https://url.to.the/authorization_endpoint
# ?client_id=client_id
# &redirect_uri=https%3A%2F%2Furl.to.my.application%2Fredirect_uri
# &response_type=code
# &scope=openid+email+profile
# &state=FBx9mWeLwoKGgG76vhi6v61-4mgxmgZhtWIa7aTffdY
# &nonce=iHZJokhkGOAojff1tdknRyz9mPZyy5vq9JDlVaUHyqk
# &code_challenge=TG7qgdyKnwUPuoQ6NNJRlLMoHbeVmJlB8g0VOcfQEkc
# &code_challenge_method=S256

# you can send the user to that url with:
import webbrowser

webbrowser.open(az_request.uri)
```

Note that the `state`, `nonce` and `code_challenge` parameters are generated with secure random values by default.
Should you wish to use your own values, you can pass them as parameters to `OAuth2Client.authorization_request()`. For
PKCE, you need to pass your generated `code_verifier`, and the `code_challenge` will automatically be derived from it.
If you don't want to use PKCE, you can pass `code_challenge_method=None` when initializing your `OAuth2Client`.

#### Validating the Authorization Response

Once you have redirected the user browser to the Authorization Request URI, and after the user is successfully
authenticated and authorized, plus any other extra interactive step is complete, the AS will respond with a redirection
to your redirect_uri. That is the *Authorization Response*. It contains several parameters that must be retrieved by
your client. The *Authorization Code* is one of those parameters, but you must also validate that the *state* matches
your request. You can do this with:

```python
# using the `az_request` as defined above

response_uri = input(
    "Please enter the full url and/or params obtained on the redirect_uri: "
)
az_response = az_request.validate_callback(response_uri)
```

This auth_response is an `AuthorizationResponse` instance and contains everything that is needed for your application to
complete the authentication and get its tokens from the AS.

#### Exchanging code for tokens

Once you have obtained the AS response, containing an authorization code, your application must exchange it for actual
Token(s).

To exchange a code for Access and/or ID tokens, use the
[OAuth2Client.authorization_code()](https://guillp.github.io/requests_oauth2client/api/#requests_oauth2client.client.OAuth2Client.authorization_code)
method. If you have obtained an AuthorizationResponse as described above, you can simply do:

```python
token = oauth2client.authorization_code(az_response)
```

This will automatically include the `code`, `redirect_uri` and `code_verifier` parameters in the Token Request, as
expected by the AS. You may include extra parameters if required, or you may pass your own parameters, without using an
`AuthorizationResponse` instance, like this:

```python
token = oauth2client.authorization_code(
    code=code,
    code_verifier=code_verifier,
    redirect_uri=redirect_uri,
    custom_param=custom_value,
)
```

#### As Auth Handler

The
[OAuth2AuthorizationCodeAuth](https://guillp.github.io/requests_oauth2client/api/#requests_oauth2client.auth.OAuth2AuthorizationCodeAuth)
handler takes an [OAuth2Client] and an authorization code as parameter, plus whatever additional keyword parameters are
required by your Authorization Server:

```python
from requests_oauth2client import OAuth2Client, ApiClient, OAuth2AuthorizationCodeAuth

oauth2client = OAuth2Client(
    token_endpoint="https://url.to.the/token_endpoint",
    authorization_endpoint="https://url.to.the/authorization_endpoint",
    auth=("client_id", "client_secret"),
)

api_client = ApiClient(
    "https://your.protected.api/endpoint",
    auth=OAuth2AuthorizationCodeAuth(
        oauth2client,
        "my_authorization_code",
    ),
)

# any request using api_client will trigger exchanging the code for an access_token, which is then cached, and refreshed later if needed
resp = api_client.post(data={...})
```

[OAuth2AuthorizationCodeAuth](https://guillp.github.io/requests_oauth2client/api/#requests_oauth2client.auth.OAuth2AuthorizationCodeAuth)
will take care of refreshing the token automatically once it is expired, using the refresh token, if available.

### Note on AuthorizationRequest

Authorization Requests generated by `OAuth2Client.authorization_request()` are instance of the class
[`AuthorizationRequest`](https://guillp.github.io/requests_oauth2client/api/#requests_oauth2client.authorization_request.AuthorizationRequest).
You can also use that class directly to generate your requests, but in that case you need to supply your Authorization
Endpoint URI, your `client_id`, `redirect_uri`, etc. You can access every parameter from an `AuthorizationRequest`
instance, as well as the generated `code_verifier`, as attributes of this instance. Once an Authorization Request URL is
generated, it your application responsibility to redirect or otherwise send the user to that URL. You may use the
`webbrowser` module from Python standard library to do so. Here is an example for generating Authorization Requests:

```python
from requests_oauth2client import AuthorizationRequest

az_request = AuthorizationRequest(
    "https://url.to.the/authorization_endpoint",
    client_id="my_client_id",
    redirect_uri="http://localhost/callback",  # this redirect_uri is specific to your app
    scope="openid email profile",
    # extra parameters such as `resource` can be included as well if required by your AS
    resource="https://my.resource.local/api",
)
print(
    az_request
)  # this request will look like this, with line breaks for display purposes only
# https://url.to.the/authorization_endpoint
# ?client_id=my_client_id
# &redirect_uri=http%3A%2F%2Flocalhost%callback
# &response_type=code
# &state=kHWL4VwcbUbtPR4mtht6yMAGG_S-ZcBh5RxI_IGDmJc
# &nonce=mSGOS1M3LYU9ncTvvutoqUR4n1EtmaC_sQ3db4dyMAc
# &scope=openid+email+profile
# &code_challenge=W3n02f6xUKoDVbmhWEWz3h780b-Ci6ucnBS_d7nogmQ
# &code_challenge_method=S256
# &resource=https%3A%2F%2Fmy.resource.local%2Fapi

print(az_request.code_verifier)
# 'gYK-ZnQfoat2bghwed7oEz--wvn4D70ksJ5GuWO9sXXygZ7PMnUlSpBmMCcNRHxdgTS9m_roYwGxF6HQxIqZVwXmxRJUziFHUFxDrNuUIjCJCx6gBhPlpFbUXulB1fo2'
```

### Device Authorization Grant

Helpers for the Device Authorization Grant are also included. To get device and user codes, read the response attributes
(including Device Code, User Code, Verification URI, etc.), then pooling the Token Endpoint:

```python
from requests_oauth2client import (
    OAuth2Client,
    DeviceAuthorizationPoolingJob,
    BearerToken,
)

client = OAuth2Client(
    token_endpoint="https://url.to.the/token_endpoint",
    device_authorization_endpoint="https://url.to.the/device_authorization_endpoint",
    auth=("client_id", "client_secret"),
)

da_resp = client.authorize_device()

# `da_resp` contains the Device Code, User Code, Verification URI and other info returned by the AS:
da_resp.device_code
da_resp.user_code
da_resp.verification_uri
da_resp.verification_uri_complete
da_resp.expires_at  # just like for BearerToken, expiration is tracked by requests_oauth2client
da_resp.interval

# Send/show the Verification Uri and User Code to the user. He must use a browser to visit that url, authenticate and
# input the User Code.

# You can then request the Token endpoint to check if the user successfully authorized your device like this:
pool_job = DeviceAuthorizationPoolingJob(client, da_resp)

resp = None
while resp is None:
    resp = pool_job()

assert isinstance(resp, BearerToken)
```

[DeviceAuthorizationPoolingJob](https://guillp.github.io/requests_oauth2client/api/#requests_oauth2client.device_authorization.DeviceAuthorizationPoolingJob)
will automatically obey the pooling period. Everytime you call `pool_job()`, it will wait the appropriate number of
seconds as indicated by the AS, and will apply slow_down requests.

#### As Auth Handler

Use
[OAuth2DeviceCodeAuth](https://guillp.github.io/requests_oauth2client/api/#requests_oauth2client.auth.OAuth2DeviceCodeAuth)
as auth handler to exchange a device code for an access token:

```python
from requests_oauth2client import ApiClient, OAuth2DeviceCodeAuth, OAuth2Client

client = OAuth2Client(
    token_endpoint="https://url.to.the/token_endpoint",
    device_authorization_endpoint="https://url.to.the/device_authorization_endpoint",
    auth=("client_id", "client_secret"),
)

device_auth_resp = client.authorize_device()

# expose user_code and verification_uri or verification_uri_complete to the user
device_auth_resp.user_code
device_auth_resp.verification_uri
device_auth_resp.verification_uri_complete

# then try to send your request with a OAuth2DeviceCodeAuth handler
# this will pool the token endpoint until the user authorize the device
api_client = ApiClient(
    "https://your.protected.api/endpoint",
    auth=OAuth2DeviceCodeAuth(client, device_auth_resp),
)

resp = api_client.post(
    data={...}
)  # first call will hang until the user authorizes your app and the token endpoint returns a token.
```

### Client-Initiated BackChannel Authentication (CIBA)

To initiate a BackChannel Authentication against the dedicated endpoint, read the response attributes, and pool the
Token Endpoint until the end-user successfully authenticates:

```python
from requests_oauth2client import (
    OAuth2Client,
    BearerToken,
    BackChannelAuthenticationPoolingJob,
)

client = OAuth2Client(
    token_endpoint="https://url.to.the/token_endpoint",
    backchannel_authentication_endpoint="https://url.to.the/backchannel_authorization_endpoint",
    auth=("client_id", "client_secret"),
)

ba_resp = client.backchannel_authentication_request(
    scope="openid email profile",
    login_hint="user@example.net",
)

# `ba_resp` will contain the response attributes as returned by the AS, including an `auth_req_id`:
ba_resp.auth_req_id
ba_resp.expires_in  # decreases as times fly
ba_resp.expires_at  # a datetime to keep track of the expiration date, based on the "expires_in" returned by the AS
ba_resp.interval  # the pooling interval indicated by the AS
ba_resp.custom  # if the AS respond with additional attributes, they are also accessible

pool_job = BackChannelAuthenticationPoolingJob(client, ba_resp)

resp = None
while resp is None:
    resp = pool_job()

assert isinstance(resp, BearerToken)
```

Hints by the AS to slow down pooling will automatically be obeyed.

### Token Exchange

To send a token exchange request, use the
[OAuth2Client.token_exchange()](https://guillp.github.io/requests_oauth2client/api/#requests_oauth2client.client.OAuth2Client.token_exchange)
method:

```python
from requests_oauth2client import OAuth2Client, ClientSecretJwt

client = OAuth2Client(
    "https://url.to.the/token_endpoint",
    auth=ClientSecretJwt("client_id", "client_secret"),
)
token = client.token_exchange(
    subject_token="your_token_value",
    subject_token_type="urn:ietf:params:oauth:token-type:access_token",
)
```

As with the other grant-type specific methods, you may specify additional keyword parameters, that will be passed to the
token endpoint, including any standardised attribute like `actor_token` or `actor_token_type`, or any custom parameter.
There are short names for token types, that will be automatically translated to standardised types:

```python
token = client.token_exchange(
    subject_token="your_token_value",
    subject_token_type="access_token",  # will be automatically replaced by "urn:ietf:params:oauth:token-type:access_token"
    actor_token="your_actor_token",
    actor_token_type="id_token",  # will be automatically replaced by "urn:ietf:params:oauth:token-type:id_token"
)
```

Or to make it even easier, types can be guessed based on the supplied subject or actor token:

```python
from requests_oauth2client import BearerToken, ClientSecretJwt, IdToken, OAuth2Client

client = OAuth2Client(
    "https://url.to.the/token_endpoint",
    auth=ClientSecretJwt("client_id", "client_secret"),
)

token = client.token_exchange(
    subject_token=BearerToken(
        "your_token_value"
    ),  # subject_token_type will be "urn:ietf:params:oauth:token-type:access_token"
    actor_token=IdToken(
        "your_actor_token"
    ),  # actor_token_type will be "urn:ietf:params:oauth:token-type:id_token"
)
```

## Supported Client Authentication Methods

`requests_oauth2client` supports several client authentication methods, as defined in multiple OAuth2.x standards. You
select the appropriate method to use when initializing your [OAuth2Client], with the `auth` parameter. Once initialized,
a client will automatically use the configured authentication method every time it sends a requested to an endpoint that
requires client authentication. You don't have anything else to do afterwards.

### Client Secret Basic

With **client_secret_basic**, `client_id` and `client_secret` are included in clear-text in the `Authorization` header
when sending requests to the Token Endpoint. To use it, just pass a
[`ClientSecretBasic(client_id, client_secret)`](https://guillp.github.io/requests_oauth2client/api/#requests_oauth2client.client_authentication.ClientSecretBasic)
as `auth` parameter:

```python
from requests_oauth2client import OAuth2Client, ClientSecretBasic

client = OAuth2Client(
    "https://url.to.the/token_endpoint",
    auth=ClientSecretBasic("client_id", "client_secret"),
)
```

### Client Secret Post

With **client_secret_post**, `client_id` and `client_secret` are included as part of the body form data. To use it, pass
a
[`ClientSecretPost(client_id, client_secret)`](https://guillp.github.io/requests_oauth2client/api/#requests_oauth2client.client_authentication.ClientSecretPost)
as `auth` parameter. This is the default when you pass a tuple `(client_id, client_secret)` as `auth` when initializing
an `OAuth2Client`:

```python
from requests_oauth2client import OAuth2Client, ClientSecretPost

client = OAuth2Client(
    "https://url.to.the/token_endpoint",
    auth=ClientSecretPost("client_id", "client_secret"),
)
# or
client = OAuth2Client(
    "https://url.to.the/token_endpoint", auth=("client_id", "client_secret")
)
# or
oauth2client = OAuth2Client(
    token_endpoint="https://url.to.the/token_endpoint",
    client_id="my_client_id",
    client_secret="my_client_secret",
)
```

### Client Secret JWT

With **client_secret_jwt**, the client generates an ephemeral JWT assertion including information about itself
(client_id), the AS (url of the endpoint), and an expiration date a few seconds in the future. To use it, pass a
[`ClientSecretJwt(client_id, client_secret)`](https://guillp.github.io/requests_oauth2client/api/#requests_oauth2client.client_authentication.ClientSecretJwt)
as `auth` parameter. Assertion generation is entirely automatic, you don't have anything to do:

```python
from requests_oauth2client import OAuth2Client, ClientSecretJwt

client = OAuth2Client(
    "https://url.to.the/token_endpoint",
    auth=ClientSecretJwt("client_id", "client_secret"),
)
```

This method is more secure than the 2 previous, because only ephemeral credentials are transmitted, which limits the
possibility for interception and replay of the Client Secret. But that Client Secret still needs to be shared between
the AS and Client owner(s).

### Private Key JWT

With **private_key_jwt**, client uses a JWT assertion that is just like the one for _client_secret_jwt_, but it is
signed with an _asymmetric_ key. To use it, you need a private signing key, in a `dict` that matches the JWK format, or
as an instance of `jwskate.Jwk`. The matching public key must be registered for your client on AS side. Once you have
that, using this auth method is simple with the
[`PrivateKeyJwt(client_id, private_jwk)`](https://guillp.github.io/requests_oauth2client/api/#requests_oauth2client.client_authentication.PrivateKeyJwt)
auth handler:

```python
from requests_oauth2client import OAuth2Client, PrivateKeyJwt

private_jwk = {
    "kid": "mykid",
    "kty": "RSA",
    "e": "AQAB",
    "n": "...",
    "d": "...",
    "p": "...",
    "q": "...",
    "dp": "...",
    "dq": "...",
    "qi": "...",
}

client = OAuth2Client(
    "https://url.to.the/token_endpoint", auth=PrivateKeyJwt("client_id", private_jwk)
)
# or
client = OAuth2Client(
    "https://url.to.the/token_endpoint", auth=("client_id", private_jwk)
)
# or
client = OAuth2Client(
    "https://url.to.the/token_endpoint", client_id="client_id", private_jwk=private_jwk
)
```

This method can be considered more secure than those relying on a client secret, because only ephemeral credentials are
sent over the wire, and it uses asymmetric cryptography: the signing key is generated by the client, and only the public
key is known by the AS. Transmitting that public key between owner(s) of the client and of the AS is much easier than
transmitting the Client Secret, which is a shared key that must be considered as confidential.

### None

The latest Client Authentication Method, **none**, is for Public Clients which do not authenticate to the Token
Endpoint. Those clients only include their `client_id` in body form data, without any authentication credentials. Use
[`PublicApp(client_id)`](https://guillp.github.io/requests_oauth2client/api/#requests_oauth2client.client_authentication.PublicApp):

```python
from requests_oauth2client import OAuth2Client, PublicApp

client = OAuth2Client(
    "https://url.to.the/token_endpoint", auth=PublicApp("app_client_id")
)
```

## Token Revocation

[OAuth2Client] can send revocation requests to a Revocation Endpoint. You need to provide a Revocation Endpoint URI when
creating the [OAuth2Client]. The
[OAuth2Client.revoke_token()](https://guillp.github.io/requests_oauth2client/api/#requests_oauth2client.client.OAuth2Client.revoke_token)
method and its specialized aliases
[.revoke_access_token()](https://guillp.github.io/requests_oauth2client/api/#requests_oauth2client.client.OAuth2Client.revoke_access_token)
and
[.revoke_refresh_token()](https://guillp.github.io/requests_oauth2client/api/#requests_oauth2client.client.OAuth2Client.revoke_refresh_token)
are then available:

```python
from requests_oauth2client import OAuth2Client, ClientSecretJwt

oauth2client = OAuth2Client(
    token_endpoint="https://url.to.the/token_endpoint",
    revocation_endpoint="https://url.to.the/revocation_endpoint",
    auth=ClientSecretJwt("client_id", "client_secret"),
)

oauth2client.revoke_token("mytoken", token_type_hint="access_token")
oauth2client.revoke_access_token(
    "mytoken"
)  # will automatically add token_type_hint=access_token
oauth2client.revoke_refresh_token(
    "mytoken"
)  # will automatically add token_type_hint=refresh_token
```

Because Revocation Endpoints usually don't return meaningful responses, those methods return a boolean. This boolean
indicates that a request was successfully sent and no error was returned. If the Authorization Server returns a
non-successful HTTP code, but no standardised error message, it will return `False`. If the Authorization Server
actually returns a standardised error, an exception will be raised instead, like the other methods from `OAuth2Client`.

## Token Introspection

[OAuth2Client] can send requests to a Token Introspection Endpoint. You need to provide an Introspection Endpoint URI
when creating the `OAuth2Client`. The
[OAuth2Client.introspect_token()](<https://guillp.github.io/requests_oauth2client/api/#requests_oauth2client.client.OAuth2Client.instrospect_token()>)
method is then available:

```python
from requests_oauth2client import OAuth2Client, ClientSecretJwt

oauth2client = OAuth2Client(
    token_endpoint="https://url.to.the/token_endpoint",
    introspection_endpoint="https://url.to.the/introspection_endpoint",
    auth=ClientSecretJwt("client_id", "client_secret"),
)

resp = oauth2client.introspect_token("mytoken", token_type_hint="access_token")
```

It returns whatever data is returned by the introspection endpoint (if it is a JSON, its content is returned decoded).

## UserInfo Requests

[OAuth2Client] can send requests to an UserInfo Endpoint. You need to provide an UserInfo Endpoint URI when creating the
`OAuth2Client`. The
[OAuth2Client.userinfo()](https://guillp.github.io/requests_oauth2client/api/#requests_oauth2client.client.OAuth2Client.userinfo))
method is then available:

```python
from requests_oauth2client import OAuth2Client, ClientSecretJwt

oauth2client = OAuth2Client(
    token_endpoint="https://url.to.the/token_endpoint",
    userinfo_endpoint="https://url.to.the/userinfo_endpoint",
    auth=ClientSecretJwt("client_id", "client_secret"),
)
resp = oauth2client.userinfo("mytoken")
```

It returns whatever data is returned by the userinfo endpoint (if it is a JSON, its content is returned decoded).

## Initializing an OAuth2Client from a discovery document

You can initialize an [OAuth2Client] with the endpoint URIs mentioned in a standardised discovery document with the
[OAuth2Client.from_discovery_endpoint()](https://guillp.github.io/requests_oauth2client/api/#requests_oauth2client.client.OAuth2Client.from_discovery_document)
class method:

```python
from requests_oauth2client import OAuth2Client, ClientSecretJwt

oauth2client = OAuth2Client.from_discovery_endpoint(
    "https://url.to.the/.well-known/openid-configuration",
    auth=ClientSecretJwt("client_id", "client_secret"),
)
```

This will fetch the document from the specified URI, then will decode it and initialize an [OAuth2Client] pointing to
the appropriate endpoint URIs.

## Specialized API Client

Using APIs usually involves multiple endpoints under the same root url, with a common authentication method. To make it
easier, `requests_oauth2client` includes a [requests.Session] wrapper called [ApiClient], which takes the root API url
as parameter on initialization. You can then send requests to different endpoints by passing their relative path instead
of the full url. [ApiClient] also accepts an `auth` parameter with an AuthHandler. You can pass any of the OAuth2 Auth
Handler from this module, or any [requests]-compatible
[Authentication Handler](https://requests.readthedocs.io/en/latest/user/advanced/#custom-authentication). Which makes it
very easy to call APIs that are protected with an OAuth2 Client Credentials Grant:

```python
from requests_oauth2client import OAuth2Client, ApiClient, OAuth2ClientCredentialsAuth

oauth2client = OAuth2Client(
    "https://url.to.the/token_endpoint", ("client_id", "client_secret")
)
api = ApiClient(
    "https://myapi.local/root", auth=OAuth2ClientCredentialsAuth(oauth2client)
)

# will actually send a GET to https://myapi.local/root/resource/foo
resp = api.get("/resource/foo")
```

Note that [ApiClient] will never send requests "outside" its configured root url, unless you specifically give it a full
url at request time. The leading `/` in `/resource` above is optional. A leading `/` will not "reset" the url path to
root, which means that you can also write the relative path without the `/` and it will automatically be included:

```python
api.get("resource/foo")  # will also send a GET to https://myapi.local/root/resource/foo
```

You may also pass the path as an iterable of strings (or string-able objects), in which case they will be joined with a
`/` and appended to the url path:

```python
# will send a GET to https://myapi.local/root/resource/foo
api.get(["resource", "foo"])
# will send a GET to https://myapi.local/root/users/1234/details
api.get(["users", 1234, "details"])
```

You can also use a syntax based on `__getattr__` or `__getitem__`:

```python
api.resource.get()  # will send a GET to https://myapi.local/root/resource
api["my-resource"].get()  # will send a GET to https://myapi.local/root/my-resource
```

Both `__getattr__` and `__getitem__` return a new `ApiClient` initialised on the new base_url. So you can easily call
multiple sub-resources on the same API this way:

```python
from requests_oauth2client import ApiClient

api = ApiClient("https://myapi.local")
users_api = api.users
user = users_api.get("userid")  # GET https://myapi.local/users/userid
other_user = users_api.get("other_userid")  # GET https://myapi.local/users/other_userid
resources_api = api.resources
resources = resources_api.get()  # GET https://myapi.local/resources
```

[ApiClient] will, by default, raise exceptions whenever a request returns an error status. You can disable that by
passing `raise_for_status=False` when initializing your [ApiClient]:

```python
from requests_oauth2client import ApiClient

api = ApiClient(
    "http://httpstat.us", raise_for_status=False
)  # raise_for_status defaults to True
resp = api.get("500")
assert resp is not None
# without raise_for_status=False, a requests.exceptions.HTTPError exception would be raised instead
```

You may override this at request time:

```python
# raise_for_status at request-time overrides the value defined at init-time
resp = api.get("500", raise_for_status=True)
```

You can access the underlying `requests.Session` with the session attribute, and you can provide an already existing and
configured `Session` instance at init time:

```python
import requests
from requests_oauth2client import ApiClient

session = requests.Session()
session.proxies = {"https": "http://localhost:3128"}
api = ApiClient("https://myapi.local/resource", session=session)
assert api.session == session
```

## Vendor-Specific clients

`requests_oauth2client` is flexible enough to handle most use cases, so you should be able to use any AS by any vendor
as long as it supports OAuth 2.0.

You can however create a subclass of [OAuth2Client] or [ApiClient] to make it easier to use with specific Authorization
Servers or APIs. [OAuth2Client] has several extensibility points in the form of methods like `OAuth2Client.parse_token_response()`,
`OAuth2Client.on_token_error()` that implement response parsing, error handling, etc.


```python
from requests_oauth2client.vendor_specific import Auth0

a0client = Auth0.client(
    "mytenant.eu", client_id="client_id", client_secret="client_secret"
)
# this will automatically initialize the token endpoint to https://mytenant.eu.auth0.com/oauth/token
# and other endpoints accordingly
token = a0client.client_credentials(audience="audience")

# this is a wrapper around Auth0 Management API
a0mgmt = Auth0.management_api_client(
    "mytenant.eu", client_id="client_id", client_secret="client_secret"
)
myusers = a0mgmt.get("users")
```

[apiclient]: https://guillp.github.io/requests_oauth2client/api/#requests_oauth2client.api_client.ApiClient
[bearerauth]: https://guillp.github.io/requests_oauth2client/api/#requests_oauth2client.auth.BearerAuth
[bearertoken]: https://guillp.github.io/requests_oauth2client/api/#requests_oauth2client.tokens.BearerToken
[oauth2client]: https://guillp.github.io/requests_oauth2client/api/#requests_oauth2client.client.OAuth2Client
[requests]: https://requests.readthedocs.io/en/latest/
[requests.session]: https://requests.readthedocs.io/en/latest/api/#requests.Session
>>>>>>> e6008837
<|MERGE_RESOLUTION|>--- conflicted
+++ resolved
@@ -1,4 +1,3 @@
-<<<<<<< HEAD
 `requests_oauth2client` is an OAuth 2.x client for Python, able to obtain, refresh and revoke tokens from any
 OAuth2.x/OIDC compliant Authorization Server. It sits upon and extends the famous [requests] HTTP client module.
 
@@ -274,9 +273,9 @@
 ```python
 from requests_oauth2client import OAuth2Client
 
-# let's use the discovery endpoint to init our OAuth2Client
-client = OAuth2Client.from_discovery_endpoint(
-    issuer="https://url.to.the.as",
+client = OAuth2Client(
+    token_endpoint="https://url.to.the/token_endoint",
+    authorization_endpoint="https://url.to.the/authorization_endpoint",
     redirect_uri="https://url.to.my.application/redirect_uri",
     client_id="client_id",
     client_secret="client_secret",
@@ -924,23 +923,28 @@
 
 ## Vendor-Specific clients
 
-`requests_oauth2client` being flexible enough to handle most use cases, you should be able to use any AS by any vendor
+`requests_oauth2client` is flexible enough to handle most use cases, so you should be able to use any AS by any vendor
 as long as it supports OAuth 2.0.
 
 You can however create a subclass of [OAuth2Client] or [ApiClient] to make it easier to use with specific Authorization
-Servers or APIs. The sub-module `requests_oauth2client.vendor_specific` includes such classes for
-[Auth0](https://auth0.com):
-
-```python
-from requests_oauth2client.vendor_specific import Auth0Client, Auth0ManagementApiClient
-
-a0client = Auth0Client("mytenant.eu", ("client_id", "client_secret"))
+Servers or APIs. [OAuth2Client] has several extensibility points in the form of methods like `OAuth2Client.parse_token_response()`,
+`OAuth2Client.on_token_error()` that implement response parsing, error handling, etc.
+
+
+```python
+from requests_oauth2client.vendor_specific import Auth0
+
+a0client = Auth0.client(
+    "mytenant.eu", client_id="client_id", client_secret="client_secret"
+)
 # this will automatically initialize the token endpoint to https://mytenant.eu.auth0.com/oauth/token
 # and other endpoints accordingly
 token = a0client.client_credentials(audience="audience")
 
 # this is a wrapper around Auth0 Management API
-a0mgmt = Auth0ManagementApiClient("mytenant.eu", ("client_id", "client_secret"))
+a0mgmt = Auth0.management_api_client(
+    "mytenant.eu", client_id="client_id", client_secret="client_secret"
+)
 myusers = a0mgmt.get("users")
 ```
 
@@ -949,937 +953,4 @@
 [bearertoken]: https://guillp.github.io/requests_oauth2client/api/#requests_oauth2client.tokens.BearerToken
 [oauth2client]: https://guillp.github.io/requests_oauth2client/api/#requests_oauth2client.client.OAuth2Client
 [requests]: https://requests.readthedocs.io/en/latest/
-[requests.session]: https://requests.readthedocs.io/en/latest/api/#requests.Session
-=======
-`requests_oauth2client` is an OAuth 2.x client for Python, able to obtain, refresh and revoke tokens from any
-OAuth2.x/OIDC compliant Authorization Server. It sits upon and extends the famous [requests] HTTP client module.
-
-It can act as an [OAuth 2.0](https://tools.ietf.org/html/rfc6749) /
-[2.1](https://datatracker.ietf.org/doc/draft-ietf-oauth-v2-1) client, to automatically get and renew Access Tokens,
-based on the
-[Client Credentials](https://www.ietf.org/archive/id/draft-ietf-oauth-v2-1-07.html#name-client-credentials),
-[Authorization Code](https://www.ietf.org/archive/id/draft-ietf-oauth-v2-1-07.html#name-authorization-code),
-[Refresh token](https://www.ietf.org/archive/id/draft-ietf-oauth-v2-1-07.html#name-refresh-token),
-[Token Exchange](https://www.rfc-editor.org/rfc/rfc8693.html),
-[JWT Bearer](https://www.rfc-editor.org/rfc/rfc7523.html#section-2.1),
-[Device Authorization](https://www.rfc-editor.org/rfc/rfc8628.html),
-[Resource Owner Password](https://www.rfc-editor.org/rfc/rfc6749#section-4.3) or
-[CIBA](https://openid.net/specs/openid-client-initiated-backchannel-authentication-core-1_0.html) grants. Additional
-grant types are easy to add if needed.
-
-It also supports [OpenID Connect 1.0](https://openid.net/specs/openid-connect-core-1_0.html),
-[PKCE](https://www.rfc-editor.org/rfc/rfc7636.html),
-[Client Assertions](https://www.rfc-editor.org/rfc/rfc7523.html#section-2.2),
-[Token Revocation](https://www.rfc-editor.org/rfc/rfc7009.html) and
-[Introspection](https://www.rfc-editor.org/rfc/rfc7662.html),
-[Resource Indicators](https://www.rfc-editor.org/rfc/rfc8707.html),
-[JWT-secured Authorization Requests](https://datatracker.ietf.org/doc/rfc9101/),
-[Pushed Authorization Requests](https://datatracker.ietf.org/doc/rfc9126/),
-[Authorization Server Issuer Identification](https://www.rfc-editor.org/rfc/rfc9207.html), as well as using custom
-params to any endpoint, and other important features that are often overlooked in other client libraries.
-
-And it also includes a [wrapper][apiclient] around [requests.Session] that makes it super easy to use REST-style APIs,
-with or without OAuth 2.x.
-
-Please note that despite the name, this library has no relationship with Google
-[oauth2client](https://github.com/googleapis/oauth2client) library.
-
-[![made-with-python](https://img.shields.io/badge/Made%20with-Python-1f425f.svg)](https://www.python.org/)
-[![PyPi version](https://img.shields.io/pypi/v/black)](https://pypi.org/project/black/)
-[![Downloads](https://static.pepy.tech/badge/requests_oauth2client/month)](https://pepy.tech/project/requests_oauth2client)
-[![Supported Versions](https://img.shields.io/pypi/pyversions/requests_oauth2client.svg)](https://pypi.org/project/requests_oauth2client)
-[![PyPi license](https://badgen.net/pypi/license/requests_oauth2client/)](https://pypi.com/project/requests_oauth2client/)
-[![PyPI status](https://img.shields.io/pypi/status/requests_oauth2client.svg)](https://pypi.python.org/pypi/requests_oauth2client/)
-[![GitHub commits](https://badgen.net/github/commits/guillp/requests_oauth2client)](https://github.com/guillp/requests_oauth2client/commit/)
-[![GitHub latest commit](https://badgen.net/github/last-commit/guillp/requests_oauth2client)](https://github.com/guillp/requests_oauth2client/commit/)
-[![Ruff](https://img.shields.io/endpoint?url=https://raw.githubusercontent.com/astral-sh/ruff/main/assets/badge/v2.json)](https://github.com/astral-sh/ruff)
-[![Code style: black](https://img.shields.io/badge/code%20style-black-000000.svg)](https://github.com/psf/black)
-
-# Documentation
-
-Full module documentation is available at https://guillp.github.io/requests_oauth2client/
-
-# Installation
-
-`requests_oauth2client` is [available from PyPi](https://pypi.org/project/requests-oauth2client/), so installing it is
-as easy as:
-
-```shell
-pip install requests_oauth2client
-```
-
-# Usage
-
-Everything from `requests_oauth2client` is available from the root module, so you can import it like this:
-
-```python
-from requests_oauth2client import *
-```
-
-Or you can import individual objects from this package as usual. Note that importing `*` automatically imports
-`requests`, so no need to import it yourself.
-
-## Calling APIs with Access Tokens
-
-If you already managed to obtain an access token for the API you want to call, you can simply use the [BearerAuth] Auth
-Handler for [requests]:
-
-```python
-import requests
-from requests_oauth2client import BearerAuth
-
-token = "an_access_token"
-resp = requests.get("https://my.protected.api/endpoint", auth=BearerAuth(token))
-```
-
-This authentication handler will add a properly formatted `Authorization: Bearer <access_token>` header in the request,
-with your access token according to [RFC6750](https://datatracker.ietf.org/doc/html/rfc6750#section-2.1).
-
-## Using an OAuth2Client
-
-[OAuth2Client] offers several methods that implement the communication to the various endpoints that are standardised by
-OAuth 2.0 and its extensions. Those endpoints include the Token Endpoint, the Revocation, Introspection, UserInfo,
-BackChannel Authentication and Device Authorization Endpoints.
-
-You have to provide the URLs for those endpoints if you intend to use them. Otherwise, only the Token Endpoint is
-mandatory to initialize an `OAuth2Client`.
-
-To initialize an [OAuth2Client], you only need a Token Endpoint URI from your AS, and the credentials for your
-application, which are often a `client_id` and a `client_secret`, usually also provided by the AS:
-
-```python
-from requests_oauth2client import OAuth2Client
-
-oauth2client = OAuth2Client(
-    token_endpoint="https://url.to.the/token_endpoint",
-    client_id="my_client_id",
-    client_secret="my_client_secret",
-)
-```
-
-The Token Endpoint is the only endpoint that is mandatory to obtain tokens. Credentials are used to authenticate the
-client everytime it sends a request to its Authorization Server. Usually, those are a static Client ID and Secret, which
-are the direct equivalent of a username and a password, but meant for an application instead of for a human user. The
-default authentication method used by `OAuth2Client` is *Client Secret Post*, but other standardised methods such as
-*Client Secret Basic*, *Client Secret JWT* or *Private Key JWT* are supported as well. See
-[more about client authentication methods below](#supported-client-authentication-methods).
-
-## Obtaining tokens
-
-[OAuth2Client] has dedicated methods to send requests to the Token Endpoint using the different standardised (and/or
-custom) grants. Since the Token Endpoint URL and Client Authentication Method to use are already declared for the client
-at init time, the only required parameters for those methods are those that will be sent in the request to the Token
-Endpoint.
-
-Those methods directly return a [BearerToken] if the request is successful, or raise an exception if it fails.
-[BearerToken] contains all the data as returned by the Token Endpoint, including the Access Token. It will:
-
-- keep track of the Access Token expiration date (based on the `expires_in` hint as returned by the AS). This date is
-  accessible with the `expires_at` attribute.
-- contain the Refresh Token, if returned by the AS, accessible with the `refresh_token` attribute.
-- contain the ID Token, if returned by the AS, accessible with the `ìd_token` attribute (when using the Authorization
-  Code flow).
-- keep track of other associated metadata as well, also accessible as attributes with the same name:
-  `token.custom_attr`, or with subscription syntax `token["my.custom.attr"]`.
-
-You can create such a [BearerToken] yourself if you need:
-
-```python
-from requests_oauth2client import BearerToken
-
-bearer_token = BearerToken(access_token="an_access_token", expires_in=60)
-print(bearer_token)
-# {'access_token': 'an_access_token',
-#  'expires_in': 55,
-#  'token_type': 'Bearer'}
-print(bearer_token.expires_at)
-# datetime.datetime(2021, 8, 20, 9, 56, 59, 498793)
-assert not bearer_token.is_expired()
-
-print(bearer_token.expires_in)
-# 40
-```
-
-Note that the `expires_in` indicator here is not static. It keeps track of the token lifetime, in seconds, and is
-calculated as the time flies. The actual static expiration date is accessible with the `expires_at` property. You can
-check if a token is expired with
-[bearer_token.is_expired()](https://guillp.github.io/requests_oauth2client/api/#requests_oauth2client.tokens.BearerToken.is_expired).
-
-You can use a [BearerToken] instance anywhere you can use an access_token as string.
-
-### Using OAuth2Client as a requests Auth Handler
-
-While using [OAuth2Client] directly is great for testing or debugging OAuth2.x flows, it is not a viable option for
-actual applications where tokens must be obtained, used during their lifetime then obtained again or refreshed once they
-are expired. `requests_oauth2client` contains several [requests] compatible Auth Handlers (as subclasses of
-[requests.auth.AuthBase](https://requests.readthedocs.io/en/latest/user/advanced/#custom-authentication)), that will
-take care of obtaining tokens when required, then will cache those tokens until they are expired, and will obtain new
-ones (or refresh them, when possible), once the initial token is expired. Those are best used with a [requests.Session],
-or an [ApiClient], which is a wrapper around `Session` with a few enhancements as described below.
-
-### Client Credentials grant
-
-To send a request using the Client Credentials grant, use the aptly named
-[.client_credentials()](https://guillp.github.io/requests_oauth2client/api/#requests_oauth2client.client.OAuth2Client.client_credentials)
-method, with the parameters to send in the token request as keyword parameters:
-
-```python
-from requests_oauth2client import OAuth2Client
-
-oauth2client = OAuth2Client(
-    token_endpoint="https://url.to.the/token_endpoint",
-    auth=("client_id", "client_secret"),
-)
-
-token = oauth2client.client_credentials(scope="myscope")
-# or, if your AS uses resource indicator:
-token = oauth2client.client_credentials(scope="myscope", resource="https://myapi.local")
-# or, if your AS uses 'audience' as parameter to identify the requested API (Auth0 style):
-token = oauth2client.client_credentials(audience="https://myapi.local")
-# or, if your AS uses custom parameters:
-token = oauth2client.client_credentials(scope="myscope", custom_param="custom_value")
-```
-
-Parameters such as `scope`, `resource` or `audience` or any other parameter that may be required by the AS can be passed
-as keyword parameters. Those will be included in the token request that is sent to the AS. `scope` is not mandatory at
-client level (but it might be required by your AS to serve your request).
-
-#### As Auth Handler
-
-You can use the
-[OAuth2ClientCredentialsAuth](https://guillp.github.io/requests_oauth2client/api/#requests_oauth2client.auth.OAuth2ClientCredentialsAuth)
-auth handler. It takes an [OAuth2Client] as parameter, and the additional kwargs to pass to the token endpoint:
-
-```python
-import requests
-from requests_oauth2client import OAuth2Client, OAuth2ClientCredentialsAuth
-
-oauth2client = OAuth2Client(
-    token_endpoint="https://url.to.the/token_endpoint",
-    auth=("client_id", "client_secret"),
-)
-
-auth = OAuth2ClientCredentialsAuth(
-    oauth2client, scope="myscope", resource="https://myapi.local"
-)
-
-# use it like this:
-requests.get("https://myapi.local/resource", auth=auth)
-
-# or like this:
-session = requests.Session()
-session.auth = auth
-
-resp = session.get("https://myapi.local/resource")
-```
-
-Once again, extra parameters such as `scope`, `resource` or `audience` are allowed if required.
-
-When you send your first request,
-[OAuth2ClientCredentialsAuth](https://guillp.github.io/requests_oauth2client/api/#requests_oauth2client.auth.OAuth2ClientCredentialsAuth)
-will automatically retrieve an access token from the AS using the Client Credentials grant, then will include it in the
-request. Next requests will use the same token, as long as it is valid. A new token will be automatically retrieved once
-the previous one is expired.
-
-### Authorization Code Grant
-
-Obtaining tokens with the Authorization code grant is made in 3 steps:
-
-1. your application must open a specific url called the *Authentication Request* in a browser.
-
-2. your application must obtain and validate the *Authorization Response*, which is a redirection back to your
-   application that contains an *Authorization Code* as parameter. This redirect back (often called "callback") is
-   initiated by the Authorization Server after any necessary interaction with the user is complete (Registration, Login,
-   Profile completion, Multi-Factor Authentication, Authorization, Consent, etc.)
-
-3. your application must then exchange this Authorization Code for an *Access Token*, with a request to the Token
-   Endpoint.
-
-`requests_oauth2client`, and more specifically [OAuth2Client] will help you with all those steps, as described below.
-
-#### Generating Authorization Requests
-
-To be able to use the Authorization Code grant, you need two urls:
-
-- the URL for Authorization Endpoint, which is the url where you must send your Authorization Requests
-- the Redirect URI, which is the url pointing to your application, where the Authorization Server will reply with
-  Authorization Response
-
-You can declare those urls when initializing your OAuth2Client instance. Then you can generate valid Authorization
-Requests by calling the method `.authorization_request()`:
-
-```python
-from requests_oauth2client import OAuth2Client
-
-client = OAuth2Client(
-    token_endpoint="https://url.to.the/token_endoint",
-    authorization_endpoint="https://url.to.the/authorization_endpoint",
-    redirect_uri="https://url.to.my.application/redirect_uri",
-    client_id="client_id",
-    client_secret="client_secret",
-)
-
-az_request = client.authorization_request(scope="openid email profile")
-
-print(az_request)
-# this will look like this, with line feeds for display purposes only:
-# https://url.to.the/authorization_endpoint
-# ?client_id=client_id
-# &redirect_uri=https%3A%2F%2Furl.to.my.application%2Fredirect_uri
-# &response_type=code
-# &scope=openid+email+profile
-# &state=FBx9mWeLwoKGgG76vhi6v61-4mgxmgZhtWIa7aTffdY
-# &nonce=iHZJokhkGOAojff1tdknRyz9mPZyy5vq9JDlVaUHyqk
-# &code_challenge=TG7qgdyKnwUPuoQ6NNJRlLMoHbeVmJlB8g0VOcfQEkc
-# &code_challenge_method=S256
-
-# you can send the user to that url with:
-import webbrowser
-
-webbrowser.open(az_request.uri)
-```
-
-Note that the `state`, `nonce` and `code_challenge` parameters are generated with secure random values by default.
-Should you wish to use your own values, you can pass them as parameters to `OAuth2Client.authorization_request()`. For
-PKCE, you need to pass your generated `code_verifier`, and the `code_challenge` will automatically be derived from it.
-If you don't want to use PKCE, you can pass `code_challenge_method=None` when initializing your `OAuth2Client`.
-
-#### Validating the Authorization Response
-
-Once you have redirected the user browser to the Authorization Request URI, and after the user is successfully
-authenticated and authorized, plus any other extra interactive step is complete, the AS will respond with a redirection
-to your redirect_uri. That is the *Authorization Response*. It contains several parameters that must be retrieved by
-your client. The *Authorization Code* is one of those parameters, but you must also validate that the *state* matches
-your request. You can do this with:
-
-```python
-# using the `az_request` as defined above
-
-response_uri = input(
-    "Please enter the full url and/or params obtained on the redirect_uri: "
-)
-az_response = az_request.validate_callback(response_uri)
-```
-
-This auth_response is an `AuthorizationResponse` instance and contains everything that is needed for your application to
-complete the authentication and get its tokens from the AS.
-
-#### Exchanging code for tokens
-
-Once you have obtained the AS response, containing an authorization code, your application must exchange it for actual
-Token(s).
-
-To exchange a code for Access and/or ID tokens, use the
-[OAuth2Client.authorization_code()](https://guillp.github.io/requests_oauth2client/api/#requests_oauth2client.client.OAuth2Client.authorization_code)
-method. If you have obtained an AuthorizationResponse as described above, you can simply do:
-
-```python
-token = oauth2client.authorization_code(az_response)
-```
-
-This will automatically include the `code`, `redirect_uri` and `code_verifier` parameters in the Token Request, as
-expected by the AS. You may include extra parameters if required, or you may pass your own parameters, without using an
-`AuthorizationResponse` instance, like this:
-
-```python
-token = oauth2client.authorization_code(
-    code=code,
-    code_verifier=code_verifier,
-    redirect_uri=redirect_uri,
-    custom_param=custom_value,
-)
-```
-
-#### As Auth Handler
-
-The
-[OAuth2AuthorizationCodeAuth](https://guillp.github.io/requests_oauth2client/api/#requests_oauth2client.auth.OAuth2AuthorizationCodeAuth)
-handler takes an [OAuth2Client] and an authorization code as parameter, plus whatever additional keyword parameters are
-required by your Authorization Server:
-
-```python
-from requests_oauth2client import OAuth2Client, ApiClient, OAuth2AuthorizationCodeAuth
-
-oauth2client = OAuth2Client(
-    token_endpoint="https://url.to.the/token_endpoint",
-    authorization_endpoint="https://url.to.the/authorization_endpoint",
-    auth=("client_id", "client_secret"),
-)
-
-api_client = ApiClient(
-    "https://your.protected.api/endpoint",
-    auth=OAuth2AuthorizationCodeAuth(
-        oauth2client,
-        "my_authorization_code",
-    ),
-)
-
-# any request using api_client will trigger exchanging the code for an access_token, which is then cached, and refreshed later if needed
-resp = api_client.post(data={...})
-```
-
-[OAuth2AuthorizationCodeAuth](https://guillp.github.io/requests_oauth2client/api/#requests_oauth2client.auth.OAuth2AuthorizationCodeAuth)
-will take care of refreshing the token automatically once it is expired, using the refresh token, if available.
-
-### Note on AuthorizationRequest
-
-Authorization Requests generated by `OAuth2Client.authorization_request()` are instance of the class
-[`AuthorizationRequest`](https://guillp.github.io/requests_oauth2client/api/#requests_oauth2client.authorization_request.AuthorizationRequest).
-You can also use that class directly to generate your requests, but in that case you need to supply your Authorization
-Endpoint URI, your `client_id`, `redirect_uri`, etc. You can access every parameter from an `AuthorizationRequest`
-instance, as well as the generated `code_verifier`, as attributes of this instance. Once an Authorization Request URL is
-generated, it your application responsibility to redirect or otherwise send the user to that URL. You may use the
-`webbrowser` module from Python standard library to do so. Here is an example for generating Authorization Requests:
-
-```python
-from requests_oauth2client import AuthorizationRequest
-
-az_request = AuthorizationRequest(
-    "https://url.to.the/authorization_endpoint",
-    client_id="my_client_id",
-    redirect_uri="http://localhost/callback",  # this redirect_uri is specific to your app
-    scope="openid email profile",
-    # extra parameters such as `resource` can be included as well if required by your AS
-    resource="https://my.resource.local/api",
-)
-print(
-    az_request
-)  # this request will look like this, with line breaks for display purposes only
-# https://url.to.the/authorization_endpoint
-# ?client_id=my_client_id
-# &redirect_uri=http%3A%2F%2Flocalhost%callback
-# &response_type=code
-# &state=kHWL4VwcbUbtPR4mtht6yMAGG_S-ZcBh5RxI_IGDmJc
-# &nonce=mSGOS1M3LYU9ncTvvutoqUR4n1EtmaC_sQ3db4dyMAc
-# &scope=openid+email+profile
-# &code_challenge=W3n02f6xUKoDVbmhWEWz3h780b-Ci6ucnBS_d7nogmQ
-# &code_challenge_method=S256
-# &resource=https%3A%2F%2Fmy.resource.local%2Fapi
-
-print(az_request.code_verifier)
-# 'gYK-ZnQfoat2bghwed7oEz--wvn4D70ksJ5GuWO9sXXygZ7PMnUlSpBmMCcNRHxdgTS9m_roYwGxF6HQxIqZVwXmxRJUziFHUFxDrNuUIjCJCx6gBhPlpFbUXulB1fo2'
-```
-
-### Device Authorization Grant
-
-Helpers for the Device Authorization Grant are also included. To get device and user codes, read the response attributes
-(including Device Code, User Code, Verification URI, etc.), then pooling the Token Endpoint:
-
-```python
-from requests_oauth2client import (
-    OAuth2Client,
-    DeviceAuthorizationPoolingJob,
-    BearerToken,
-)
-
-client = OAuth2Client(
-    token_endpoint="https://url.to.the/token_endpoint",
-    device_authorization_endpoint="https://url.to.the/device_authorization_endpoint",
-    auth=("client_id", "client_secret"),
-)
-
-da_resp = client.authorize_device()
-
-# `da_resp` contains the Device Code, User Code, Verification URI and other info returned by the AS:
-da_resp.device_code
-da_resp.user_code
-da_resp.verification_uri
-da_resp.verification_uri_complete
-da_resp.expires_at  # just like for BearerToken, expiration is tracked by requests_oauth2client
-da_resp.interval
-
-# Send/show the Verification Uri and User Code to the user. He must use a browser to visit that url, authenticate and
-# input the User Code.
-
-# You can then request the Token endpoint to check if the user successfully authorized your device like this:
-pool_job = DeviceAuthorizationPoolingJob(client, da_resp)
-
-resp = None
-while resp is None:
-    resp = pool_job()
-
-assert isinstance(resp, BearerToken)
-```
-
-[DeviceAuthorizationPoolingJob](https://guillp.github.io/requests_oauth2client/api/#requests_oauth2client.device_authorization.DeviceAuthorizationPoolingJob)
-will automatically obey the pooling period. Everytime you call `pool_job()`, it will wait the appropriate number of
-seconds as indicated by the AS, and will apply slow_down requests.
-
-#### As Auth Handler
-
-Use
-[OAuth2DeviceCodeAuth](https://guillp.github.io/requests_oauth2client/api/#requests_oauth2client.auth.OAuth2DeviceCodeAuth)
-as auth handler to exchange a device code for an access token:
-
-```python
-from requests_oauth2client import ApiClient, OAuth2DeviceCodeAuth, OAuth2Client
-
-client = OAuth2Client(
-    token_endpoint="https://url.to.the/token_endpoint",
-    device_authorization_endpoint="https://url.to.the/device_authorization_endpoint",
-    auth=("client_id", "client_secret"),
-)
-
-device_auth_resp = client.authorize_device()
-
-# expose user_code and verification_uri or verification_uri_complete to the user
-device_auth_resp.user_code
-device_auth_resp.verification_uri
-device_auth_resp.verification_uri_complete
-
-# then try to send your request with a OAuth2DeviceCodeAuth handler
-# this will pool the token endpoint until the user authorize the device
-api_client = ApiClient(
-    "https://your.protected.api/endpoint",
-    auth=OAuth2DeviceCodeAuth(client, device_auth_resp),
-)
-
-resp = api_client.post(
-    data={...}
-)  # first call will hang until the user authorizes your app and the token endpoint returns a token.
-```
-
-### Client-Initiated BackChannel Authentication (CIBA)
-
-To initiate a BackChannel Authentication against the dedicated endpoint, read the response attributes, and pool the
-Token Endpoint until the end-user successfully authenticates:
-
-```python
-from requests_oauth2client import (
-    OAuth2Client,
-    BearerToken,
-    BackChannelAuthenticationPoolingJob,
-)
-
-client = OAuth2Client(
-    token_endpoint="https://url.to.the/token_endpoint",
-    backchannel_authentication_endpoint="https://url.to.the/backchannel_authorization_endpoint",
-    auth=("client_id", "client_secret"),
-)
-
-ba_resp = client.backchannel_authentication_request(
-    scope="openid email profile",
-    login_hint="user@example.net",
-)
-
-# `ba_resp` will contain the response attributes as returned by the AS, including an `auth_req_id`:
-ba_resp.auth_req_id
-ba_resp.expires_in  # decreases as times fly
-ba_resp.expires_at  # a datetime to keep track of the expiration date, based on the "expires_in" returned by the AS
-ba_resp.interval  # the pooling interval indicated by the AS
-ba_resp.custom  # if the AS respond with additional attributes, they are also accessible
-
-pool_job = BackChannelAuthenticationPoolingJob(client, ba_resp)
-
-resp = None
-while resp is None:
-    resp = pool_job()
-
-assert isinstance(resp, BearerToken)
-```
-
-Hints by the AS to slow down pooling will automatically be obeyed.
-
-### Token Exchange
-
-To send a token exchange request, use the
-[OAuth2Client.token_exchange()](https://guillp.github.io/requests_oauth2client/api/#requests_oauth2client.client.OAuth2Client.token_exchange)
-method:
-
-```python
-from requests_oauth2client import OAuth2Client, ClientSecretJwt
-
-client = OAuth2Client(
-    "https://url.to.the/token_endpoint",
-    auth=ClientSecretJwt("client_id", "client_secret"),
-)
-token = client.token_exchange(
-    subject_token="your_token_value",
-    subject_token_type="urn:ietf:params:oauth:token-type:access_token",
-)
-```
-
-As with the other grant-type specific methods, you may specify additional keyword parameters, that will be passed to the
-token endpoint, including any standardised attribute like `actor_token` or `actor_token_type`, or any custom parameter.
-There are short names for token types, that will be automatically translated to standardised types:
-
-```python
-token = client.token_exchange(
-    subject_token="your_token_value",
-    subject_token_type="access_token",  # will be automatically replaced by "urn:ietf:params:oauth:token-type:access_token"
-    actor_token="your_actor_token",
-    actor_token_type="id_token",  # will be automatically replaced by "urn:ietf:params:oauth:token-type:id_token"
-)
-```
-
-Or to make it even easier, types can be guessed based on the supplied subject or actor token:
-
-```python
-from requests_oauth2client import BearerToken, ClientSecretJwt, IdToken, OAuth2Client
-
-client = OAuth2Client(
-    "https://url.to.the/token_endpoint",
-    auth=ClientSecretJwt("client_id", "client_secret"),
-)
-
-token = client.token_exchange(
-    subject_token=BearerToken(
-        "your_token_value"
-    ),  # subject_token_type will be "urn:ietf:params:oauth:token-type:access_token"
-    actor_token=IdToken(
-        "your_actor_token"
-    ),  # actor_token_type will be "urn:ietf:params:oauth:token-type:id_token"
-)
-```
-
-## Supported Client Authentication Methods
-
-`requests_oauth2client` supports several client authentication methods, as defined in multiple OAuth2.x standards. You
-select the appropriate method to use when initializing your [OAuth2Client], with the `auth` parameter. Once initialized,
-a client will automatically use the configured authentication method every time it sends a requested to an endpoint that
-requires client authentication. You don't have anything else to do afterwards.
-
-### Client Secret Basic
-
-With **client_secret_basic**, `client_id` and `client_secret` are included in clear-text in the `Authorization` header
-when sending requests to the Token Endpoint. To use it, just pass a
-[`ClientSecretBasic(client_id, client_secret)`](https://guillp.github.io/requests_oauth2client/api/#requests_oauth2client.client_authentication.ClientSecretBasic)
-as `auth` parameter:
-
-```python
-from requests_oauth2client import OAuth2Client, ClientSecretBasic
-
-client = OAuth2Client(
-    "https://url.to.the/token_endpoint",
-    auth=ClientSecretBasic("client_id", "client_secret"),
-)
-```
-
-### Client Secret Post
-
-With **client_secret_post**, `client_id` and `client_secret` are included as part of the body form data. To use it, pass
-a
-[`ClientSecretPost(client_id, client_secret)`](https://guillp.github.io/requests_oauth2client/api/#requests_oauth2client.client_authentication.ClientSecretPost)
-as `auth` parameter. This is the default when you pass a tuple `(client_id, client_secret)` as `auth` when initializing
-an `OAuth2Client`:
-
-```python
-from requests_oauth2client import OAuth2Client, ClientSecretPost
-
-client = OAuth2Client(
-    "https://url.to.the/token_endpoint",
-    auth=ClientSecretPost("client_id", "client_secret"),
-)
-# or
-client = OAuth2Client(
-    "https://url.to.the/token_endpoint", auth=("client_id", "client_secret")
-)
-# or
-oauth2client = OAuth2Client(
-    token_endpoint="https://url.to.the/token_endpoint",
-    client_id="my_client_id",
-    client_secret="my_client_secret",
-)
-```
-
-### Client Secret JWT
-
-With **client_secret_jwt**, the client generates an ephemeral JWT assertion including information about itself
-(client_id), the AS (url of the endpoint), and an expiration date a few seconds in the future. To use it, pass a
-[`ClientSecretJwt(client_id, client_secret)`](https://guillp.github.io/requests_oauth2client/api/#requests_oauth2client.client_authentication.ClientSecretJwt)
-as `auth` parameter. Assertion generation is entirely automatic, you don't have anything to do:
-
-```python
-from requests_oauth2client import OAuth2Client, ClientSecretJwt
-
-client = OAuth2Client(
-    "https://url.to.the/token_endpoint",
-    auth=ClientSecretJwt("client_id", "client_secret"),
-)
-```
-
-This method is more secure than the 2 previous, because only ephemeral credentials are transmitted, which limits the
-possibility for interception and replay of the Client Secret. But that Client Secret still needs to be shared between
-the AS and Client owner(s).
-
-### Private Key JWT
-
-With **private_key_jwt**, client uses a JWT assertion that is just like the one for _client_secret_jwt_, but it is
-signed with an _asymmetric_ key. To use it, you need a private signing key, in a `dict` that matches the JWK format, or
-as an instance of `jwskate.Jwk`. The matching public key must be registered for your client on AS side. Once you have
-that, using this auth method is simple with the
-[`PrivateKeyJwt(client_id, private_jwk)`](https://guillp.github.io/requests_oauth2client/api/#requests_oauth2client.client_authentication.PrivateKeyJwt)
-auth handler:
-
-```python
-from requests_oauth2client import OAuth2Client, PrivateKeyJwt
-
-private_jwk = {
-    "kid": "mykid",
-    "kty": "RSA",
-    "e": "AQAB",
-    "n": "...",
-    "d": "...",
-    "p": "...",
-    "q": "...",
-    "dp": "...",
-    "dq": "...",
-    "qi": "...",
-}
-
-client = OAuth2Client(
-    "https://url.to.the/token_endpoint", auth=PrivateKeyJwt("client_id", private_jwk)
-)
-# or
-client = OAuth2Client(
-    "https://url.to.the/token_endpoint", auth=("client_id", private_jwk)
-)
-# or
-client = OAuth2Client(
-    "https://url.to.the/token_endpoint", client_id="client_id", private_jwk=private_jwk
-)
-```
-
-This method can be considered more secure than those relying on a client secret, because only ephemeral credentials are
-sent over the wire, and it uses asymmetric cryptography: the signing key is generated by the client, and only the public
-key is known by the AS. Transmitting that public key between owner(s) of the client and of the AS is much easier than
-transmitting the Client Secret, which is a shared key that must be considered as confidential.
-
-### None
-
-The latest Client Authentication Method, **none**, is for Public Clients which do not authenticate to the Token
-Endpoint. Those clients only include their `client_id` in body form data, without any authentication credentials. Use
-[`PublicApp(client_id)`](https://guillp.github.io/requests_oauth2client/api/#requests_oauth2client.client_authentication.PublicApp):
-
-```python
-from requests_oauth2client import OAuth2Client, PublicApp
-
-client = OAuth2Client(
-    "https://url.to.the/token_endpoint", auth=PublicApp("app_client_id")
-)
-```
-
-## Token Revocation
-
-[OAuth2Client] can send revocation requests to a Revocation Endpoint. You need to provide a Revocation Endpoint URI when
-creating the [OAuth2Client]. The
-[OAuth2Client.revoke_token()](https://guillp.github.io/requests_oauth2client/api/#requests_oauth2client.client.OAuth2Client.revoke_token)
-method and its specialized aliases
-[.revoke_access_token()](https://guillp.github.io/requests_oauth2client/api/#requests_oauth2client.client.OAuth2Client.revoke_access_token)
-and
-[.revoke_refresh_token()](https://guillp.github.io/requests_oauth2client/api/#requests_oauth2client.client.OAuth2Client.revoke_refresh_token)
-are then available:
-
-```python
-from requests_oauth2client import OAuth2Client, ClientSecretJwt
-
-oauth2client = OAuth2Client(
-    token_endpoint="https://url.to.the/token_endpoint",
-    revocation_endpoint="https://url.to.the/revocation_endpoint",
-    auth=ClientSecretJwt("client_id", "client_secret"),
-)
-
-oauth2client.revoke_token("mytoken", token_type_hint="access_token")
-oauth2client.revoke_access_token(
-    "mytoken"
-)  # will automatically add token_type_hint=access_token
-oauth2client.revoke_refresh_token(
-    "mytoken"
-)  # will automatically add token_type_hint=refresh_token
-```
-
-Because Revocation Endpoints usually don't return meaningful responses, those methods return a boolean. This boolean
-indicates that a request was successfully sent and no error was returned. If the Authorization Server returns a
-non-successful HTTP code, but no standardised error message, it will return `False`. If the Authorization Server
-actually returns a standardised error, an exception will be raised instead, like the other methods from `OAuth2Client`.
-
-## Token Introspection
-
-[OAuth2Client] can send requests to a Token Introspection Endpoint. You need to provide an Introspection Endpoint URI
-when creating the `OAuth2Client`. The
-[OAuth2Client.introspect_token()](<https://guillp.github.io/requests_oauth2client/api/#requests_oauth2client.client.OAuth2Client.instrospect_token()>)
-method is then available:
-
-```python
-from requests_oauth2client import OAuth2Client, ClientSecretJwt
-
-oauth2client = OAuth2Client(
-    token_endpoint="https://url.to.the/token_endpoint",
-    introspection_endpoint="https://url.to.the/introspection_endpoint",
-    auth=ClientSecretJwt("client_id", "client_secret"),
-)
-
-resp = oauth2client.introspect_token("mytoken", token_type_hint="access_token")
-```
-
-It returns whatever data is returned by the introspection endpoint (if it is a JSON, its content is returned decoded).
-
-## UserInfo Requests
-
-[OAuth2Client] can send requests to an UserInfo Endpoint. You need to provide an UserInfo Endpoint URI when creating the
-`OAuth2Client`. The
-[OAuth2Client.userinfo()](https://guillp.github.io/requests_oauth2client/api/#requests_oauth2client.client.OAuth2Client.userinfo))
-method is then available:
-
-```python
-from requests_oauth2client import OAuth2Client, ClientSecretJwt
-
-oauth2client = OAuth2Client(
-    token_endpoint="https://url.to.the/token_endpoint",
-    userinfo_endpoint="https://url.to.the/userinfo_endpoint",
-    auth=ClientSecretJwt("client_id", "client_secret"),
-)
-resp = oauth2client.userinfo("mytoken")
-```
-
-It returns whatever data is returned by the userinfo endpoint (if it is a JSON, its content is returned decoded).
-
-## Initializing an OAuth2Client from a discovery document
-
-You can initialize an [OAuth2Client] with the endpoint URIs mentioned in a standardised discovery document with the
-[OAuth2Client.from_discovery_endpoint()](https://guillp.github.io/requests_oauth2client/api/#requests_oauth2client.client.OAuth2Client.from_discovery_document)
-class method:
-
-```python
-from requests_oauth2client import OAuth2Client, ClientSecretJwt
-
-oauth2client = OAuth2Client.from_discovery_endpoint(
-    "https://url.to.the/.well-known/openid-configuration",
-    auth=ClientSecretJwt("client_id", "client_secret"),
-)
-```
-
-This will fetch the document from the specified URI, then will decode it and initialize an [OAuth2Client] pointing to
-the appropriate endpoint URIs.
-
-## Specialized API Client
-
-Using APIs usually involves multiple endpoints under the same root url, with a common authentication method. To make it
-easier, `requests_oauth2client` includes a [requests.Session] wrapper called [ApiClient], which takes the root API url
-as parameter on initialization. You can then send requests to different endpoints by passing their relative path instead
-of the full url. [ApiClient] also accepts an `auth` parameter with an AuthHandler. You can pass any of the OAuth2 Auth
-Handler from this module, or any [requests]-compatible
-[Authentication Handler](https://requests.readthedocs.io/en/latest/user/advanced/#custom-authentication). Which makes it
-very easy to call APIs that are protected with an OAuth2 Client Credentials Grant:
-
-```python
-from requests_oauth2client import OAuth2Client, ApiClient, OAuth2ClientCredentialsAuth
-
-oauth2client = OAuth2Client(
-    "https://url.to.the/token_endpoint", ("client_id", "client_secret")
-)
-api = ApiClient(
-    "https://myapi.local/root", auth=OAuth2ClientCredentialsAuth(oauth2client)
-)
-
-# will actually send a GET to https://myapi.local/root/resource/foo
-resp = api.get("/resource/foo")
-```
-
-Note that [ApiClient] will never send requests "outside" its configured root url, unless you specifically give it a full
-url at request time. The leading `/` in `/resource` above is optional. A leading `/` will not "reset" the url path to
-root, which means that you can also write the relative path without the `/` and it will automatically be included:
-
-```python
-api.get("resource/foo")  # will also send a GET to https://myapi.local/root/resource/foo
-```
-
-You may also pass the path as an iterable of strings (or string-able objects), in which case they will be joined with a
-`/` and appended to the url path:
-
-```python
-# will send a GET to https://myapi.local/root/resource/foo
-api.get(["resource", "foo"])
-# will send a GET to https://myapi.local/root/users/1234/details
-api.get(["users", 1234, "details"])
-```
-
-You can also use a syntax based on `__getattr__` or `__getitem__`:
-
-```python
-api.resource.get()  # will send a GET to https://myapi.local/root/resource
-api["my-resource"].get()  # will send a GET to https://myapi.local/root/my-resource
-```
-
-Both `__getattr__` and `__getitem__` return a new `ApiClient` initialised on the new base_url. So you can easily call
-multiple sub-resources on the same API this way:
-
-```python
-from requests_oauth2client import ApiClient
-
-api = ApiClient("https://myapi.local")
-users_api = api.users
-user = users_api.get("userid")  # GET https://myapi.local/users/userid
-other_user = users_api.get("other_userid")  # GET https://myapi.local/users/other_userid
-resources_api = api.resources
-resources = resources_api.get()  # GET https://myapi.local/resources
-```
-
-[ApiClient] will, by default, raise exceptions whenever a request returns an error status. You can disable that by
-passing `raise_for_status=False` when initializing your [ApiClient]:
-
-```python
-from requests_oauth2client import ApiClient
-
-api = ApiClient(
-    "http://httpstat.us", raise_for_status=False
-)  # raise_for_status defaults to True
-resp = api.get("500")
-assert resp is not None
-# without raise_for_status=False, a requests.exceptions.HTTPError exception would be raised instead
-```
-
-You may override this at request time:
-
-```python
-# raise_for_status at request-time overrides the value defined at init-time
-resp = api.get("500", raise_for_status=True)
-```
-
-You can access the underlying `requests.Session` with the session attribute, and you can provide an already existing and
-configured `Session` instance at init time:
-
-```python
-import requests
-from requests_oauth2client import ApiClient
-
-session = requests.Session()
-session.proxies = {"https": "http://localhost:3128"}
-api = ApiClient("https://myapi.local/resource", session=session)
-assert api.session == session
-```
-
-## Vendor-Specific clients
-
-`requests_oauth2client` is flexible enough to handle most use cases, so you should be able to use any AS by any vendor
-as long as it supports OAuth 2.0.
-
-You can however create a subclass of [OAuth2Client] or [ApiClient] to make it easier to use with specific Authorization
-Servers or APIs. [OAuth2Client] has several extensibility points in the form of methods like `OAuth2Client.parse_token_response()`,
-`OAuth2Client.on_token_error()` that implement response parsing, error handling, etc.
-
-
-```python
-from requests_oauth2client.vendor_specific import Auth0
-
-a0client = Auth0.client(
-    "mytenant.eu", client_id="client_id", client_secret="client_secret"
-)
-# this will automatically initialize the token endpoint to https://mytenant.eu.auth0.com/oauth/token
-# and other endpoints accordingly
-token = a0client.client_credentials(audience="audience")
-
-# this is a wrapper around Auth0 Management API
-a0mgmt = Auth0.management_api_client(
-    "mytenant.eu", client_id="client_id", client_secret="client_secret"
-)
-myusers = a0mgmt.get("users")
-```
-
-[apiclient]: https://guillp.github.io/requests_oauth2client/api/#requests_oauth2client.api_client.ApiClient
-[bearerauth]: https://guillp.github.io/requests_oauth2client/api/#requests_oauth2client.auth.BearerAuth
-[bearertoken]: https://guillp.github.io/requests_oauth2client/api/#requests_oauth2client.tokens.BearerToken
-[oauth2client]: https://guillp.github.io/requests_oauth2client/api/#requests_oauth2client.client.OAuth2Client
-[requests]: https://requests.readthedocs.io/en/latest/
-[requests.session]: https://requests.readthedocs.io/en/latest/api/#requests.Session
->>>>>>> e6008837
+[requests.session]: https://requests.readthedocs.io/en/latest/api/#requests.Session