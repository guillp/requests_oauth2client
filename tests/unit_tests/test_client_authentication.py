import pytest
import requests
from jwskate import Jwk
from requests_mock import ANY

from requests_oauth2client import (
    ClientSecretBasic,
    ClientSecretJwt,
    ClientSecretPost,
    OAuth2Client,
    PrivateKeyJwt,
)
from tests.conftest import RequestsMocker, RequestValidatorType


def test_client_secret_post(
    requests_mock: RequestsMocker,
    access_token: str,
    token_endpoint: str,
    client_id: str,
    client_secret: str,
    client_secret_post_auth_validator: RequestValidatorType,
) -> None:
    client = OAuth2Client(token_endpoint, ClientSecretPost(client_id, client_secret))

    requests_mock.post(
        token_endpoint,
        json={"access_token": access_token, "token_type": "Bearer", "expires_in": 3600},
    )

    assert client.client_credentials()
    assert requests_mock.called_once
    client_secret_post_auth_validator(
        requests_mock.last_request, client_id=client_id, client_secret=client_secret
    )


def test_client_secret_basic(
    requests_mock: RequestsMocker,
    access_token: str,
    token_endpoint: str,
    client_id: str,
    client_secret: str,
    client_secret_basic_auth_validator: RequestValidatorType,
) -> None:

    client = OAuth2Client(token_endpoint, ClientSecretBasic(client_id, client_secret))

    requests_mock.post(
        token_endpoint,
        json={"access_token": access_token, "token_type": "Bearer", "expires_in": 3600},
    )

    assert client.client_credentials()
    assert requests_mock.called_once
    client_secret_basic_auth_validator(
        requests_mock.last_request, client_id=client_id, client_secret=client_secret
    )


def test_private_key_jwt(
    requests_mock: RequestsMocker,
    access_token: str,
    token_endpoint: str,
    client_id: str,
    private_jwk: Jwk,
    private_key_jwt_auth_validator: RequestValidatorType,
    public_jwk: Jwk,
) -> None:

    client = OAuth2Client(token_endpoint, PrivateKeyJwt(client_id, private_jwk=private_jwk))

    requests_mock.post(
        token_endpoint,
        json={"access_token": access_token, "token_type": "Bearer", "expires_in": 3600},
    )

    assert client.client_credentials()
    assert requests_mock.called_once
    private_key_jwt_auth_validator(
        requests_mock.last_request,
        client_id=client_id,
        public_jwk=public_jwk,
        endpoint=token_endpoint,
    )


def test_private_key_jwt_with_kid(
    requests_mock: RequestsMocker,
    access_token: str,
    token_endpoint: str,
    client_id: str,
    private_jwk: Jwk,
    private_key_jwt_auth_validator: RequestValidatorType,
    public_jwk: Jwk,
) -> None:
    client = OAuth2Client(token_endpoint, PrivateKeyJwt(client_id, private_jwk=private_jwk))

    requests_mock.post(
        token_endpoint,
        json={"access_token": access_token, "token_type": "Bearer", "expires_in": 3600},
    )

    assert client.client_credentials()
    assert requests_mock.called_once
    private_key_jwt_auth_validator(
        requests_mock.last_request,
        client_id=client_id,
        public_jwk=public_jwk,
        endpoint=token_endpoint,
    )


def test_client_secret_jwt(
    requests_mock: RequestsMocker,
    access_token: str,
    token_endpoint: str,
    client_id: str,
    client_secret: str,
    client_secret_jwt_auth_validator: RequestValidatorType,
) -> None:

    client = OAuth2Client(token_endpoint, ClientSecretJwt(client_id, client_secret))

    requests_mock.post(
        token_endpoint,
        json={"access_token": access_token, "token_type": "Bearer", "expires_in": 3600},
    )

    assert client.client_credentials()
    assert requests_mock.called_once
    client_secret_jwt_auth_validator(
        requests_mock.last_request,
        client_id=client_id,
        client_secret=client_secret,
        endpoint=token_endpoint,
    )


def test_public_client(
    requests_mock: RequestsMocker,
    access_token: str,
    token_endpoint: str,
    client_id: str,
    target_api: str,
    public_app_auth_validator: RequestValidatorType,
) -> None:

    client = OAuth2Client(token_endpoint, client_id)

    requests_mock.post(
        token_endpoint,
        json={"access_token": access_token, "token_type": "Bearer", "expires_in": 3600},
    )

    assert client.client_credentials()
    assert requests_mock.called_once
    public_app_auth_validator(requests_mock.last_request, client_id=client_id)


def test_invalid_request(
    requests_mock: RequestsMocker, client_id: str, client_secret: str
) -> None:
    requests_mock.get(ANY)
    with pytest.raises(RuntimeError):
        requests.get("http://localhost", auth=ClientSecretBasic(client_id, client_secret))


def test_private_key_jwt_missing_alg(client_id: str, private_jwk: Jwk) -> None:
    private_jwk.pop("alg")
    with pytest.raises(ValueError):
        PrivateKeyJwt(client_id=client_id, private_jwk=private_jwk, alg=None)  # type: ignore[arg-type]


def test_private_key_jwt_missing_kid(client_id: str, private_jwk: Jwk) -> None:
    private_jwk_without_kid = dict(private_jwk)
    private_jwk_without_kid.pop("kid")
<<<<<<< HEAD
    with pytest.raises(ValueError):
        PrivateKeyJwt(client_id=client_id, private_jwk=private_jwk_without_kid)


def test_init_auth(
    token_endpoint: str, client_id: str, client_secret: str, private_jwk: Jwk
) -> None:
    csp_client = OAuth2Client(token_endpoint, (client_id, client_secret))
    assert isinstance(csp_client.auth, ClientSecretPost)
    assert csp_client.auth.client_id == client_id
    assert csp_client.auth.client_secret == client_secret

    pkj_client = OAuth2Client(token_endpoint, (client_id, dict(private_jwk)))
    assert isinstance(pkj_client.auth, PrivateKeyJwt)
    assert pkj_client.auth.client_id == client_id
    assert pkj_client.auth.private_jwk == private_jwk

    with pytest.raises(ValueError):
=======
    with pytest.raises(ValueError):
        PrivateKeyJwt(client_id=client_id, private_jwk=private_jwk_without_kid)


def test_init_auth(
    token_endpoint: str, client_id: str, client_secret: str, private_jwk: Jwk
) -> None:
    csp_client = OAuth2Client(token_endpoint, (client_id, client_secret))
    assert isinstance(csp_client.auth, ClientSecretPost)
    assert csp_client.auth.client_id == client_id
    assert csp_client.auth.client_secret == client_secret

    pkj_client = OAuth2Client(token_endpoint, (client_id, dict(private_jwk)))
    assert isinstance(pkj_client.auth, PrivateKeyJwt)
    assert pkj_client.auth.client_id == client_id
    assert pkj_client.auth.private_jwk == private_jwk

    with pytest.raises(ValueError):
>>>>>>> ac86b6b6
        OAuth2Client(token_endpoint, (client_id, {"foo": "bar"}))<|MERGE_RESOLUTION|>--- conflicted
+++ resolved
@@ -175,7 +175,6 @@
 def test_private_key_jwt_missing_kid(client_id: str, private_jwk: Jwk) -> None:
     private_jwk_without_kid = dict(private_jwk)
     private_jwk_without_kid.pop("kid")
-<<<<<<< HEAD
     with pytest.raises(ValueError):
         PrivateKeyJwt(client_id=client_id, private_jwk=private_jwk_without_kid)
 
@@ -194,24 +193,4 @@
     assert pkj_client.auth.private_jwk == private_jwk
 
     with pytest.raises(ValueError):
-=======
-    with pytest.raises(ValueError):
-        PrivateKeyJwt(client_id=client_id, private_jwk=private_jwk_without_kid)
-
-
-def test_init_auth(
-    token_endpoint: str, client_id: str, client_secret: str, private_jwk: Jwk
-) -> None:
-    csp_client = OAuth2Client(token_endpoint, (client_id, client_secret))
-    assert isinstance(csp_client.auth, ClientSecretPost)
-    assert csp_client.auth.client_id == client_id
-    assert csp_client.auth.client_secret == client_secret
-
-    pkj_client = OAuth2Client(token_endpoint, (client_id, dict(private_jwk)))
-    assert isinstance(pkj_client.auth, PrivateKeyJwt)
-    assert pkj_client.auth.client_id == client_id
-    assert pkj_client.auth.private_jwk == private_jwk
-
-    with pytest.raises(ValueError):
->>>>>>> ac86b6b6
         OAuth2Client(token_endpoint, (client_id, {"foo": "bar"}))